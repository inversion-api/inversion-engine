--- conflicted
+++ resolved
@@ -1,14 +1,15 @@
 <?xml version="1.0" encoding="UTF-8"?>
 <project xsi:schemaLocation="http://maven.apache.org/POM/4.0.0 http://maven.apache.org/xsd/maven-4.0.0.xsd" xmlns="http://maven.apache.org/POM/4.0.0"
     xmlns:xsi="http://www.w3.org/2001/XMLSchema-instance">
+  <!-- This module was also published with a richer model, Gradle metadata,  -->
+  <!-- which should be used instead. Do not delete the following line which  -->
+  <!-- is to indicate to Gradle or any Gradle module metadata file consumer  -->
+  <!-- that they should prefer consuming it instead. -->
+  <!-- do_not_remove: published-with-gradle-metadata -->
   <modelVersion>4.0.0</modelVersion>
   <groupId>io.inversion</groupId>
   <artifactId>inversion-dynamodb</artifactId>
-<<<<<<< HEAD
-  <version>0.9.3</version>
-=======
   <version>0.9.5</version>
->>>>>>> 70ac27ee
   <name>inversion-dynamodb</name>
   <description>Inversion Cloud API Engine</description>
   <url>http://inversion.io</url>
@@ -40,21 +41,13 @@
     <dependency>
       <groupId>io.inversion</groupId>
       <artifactId>inversion-api</artifactId>
-<<<<<<< HEAD
-      <version>0.9.3</version>
-=======
       <version>0.9.5</version>
->>>>>>> 70ac27ee
       <scope>compile</scope>
     </dependency>
     <dependency>
       <groupId>io.inversion</groupId>
       <artifactId>inversion-jdbc</artifactId>
-<<<<<<< HEAD
-      <version>0.9.3</version>
-=======
       <version>0.9.5</version>
->>>>>>> 70ac27ee
       <scope>compile</scope>
     </dependency>
   </dependencies>
