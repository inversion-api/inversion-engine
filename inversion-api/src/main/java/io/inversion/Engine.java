/*
 * Copyright (c) 2015-2020 Rocket Partners, LLC
 * https://github.com/inversion-api
 *
 * Licensed under the Apache License, Version 2.0 (the "License");
 * you may not use this file except in compliance with the License.
 * You may obtain a copy of the License at
 * 
 * http://www.apache.org/licenses/LICENSE-2.0
 * 
 * Unless required by applicable law or agreed to in writing, software
 * distributed under the License is distributed on an "AS IS" BASIS,
 * WITHOUT WARRANTIES OR CONDITIONS OF ANY KIND, either express or implied.
 * See the License for the specific language governing permissions and
 * limitations under the License.
 */
package io.inversion;

import java.io.File;
import java.net.URL;
import java.util.ArrayList;
import java.util.Arrays;
import java.util.Collections;
import java.util.HashMap;
import java.util.LinkedHashSet;
import java.util.List;
import java.util.Map;
import java.util.Vector;
import java.util.stream.Collectors;

import org.apache.commons.collections4.multimap.ArrayListValuedHashMap;

import ch.qos.logback.classic.Level;
import io.inversion.Api.ApiListener;
import io.inversion.Chain.ActionMatch;
import io.inversion.utils.Config;
import io.inversion.utils.Configurator;
import io.inversion.utils.JSArray;
import io.inversion.utils.JSNode;
import io.inversion.utils.Path;
import io.inversion.utils.Url;
import io.inversion.utils.Utils;

/**
 * Matches inbound Request Url paths to an Api Endpoint and executes associated Actions.
 */
public class Engine extends Rule<Engine>
{
   /**
    * The last {@code Response} served by this Engine, primarily used for writing test cases.
    */
   protected transient volatile Response    lastResponse      = null;

   /**
    * Listeners that will receive Engine and Api lifecycle, request, and error callbacks. 
    */
   protected transient List<EngineListener> listeners         = new ArrayList();

   /**
    * The {@code Api}s being service by this Engine
    */
   protected List<Api>                      apis              = new Vector();

   /**
    * Base value for the CORS "Access-Control-Allow-Headers" response header.
    * <p>
    * Values from the request "Access-Control-Request-Header" header are concatenated
    * to this resulting in the final value of "Access-Control-Allow-Headers" sent in the response.
    * <p>
    * Unless you are really doing something specific with browser security you probably won't need to customize this list. 
    */
   protected String                         corsAlloweHeaders = "accept,accept-encoding,accept-language,access-control-request-headers,access-control-request-method,authorization,connection,Content-Type,host,user-agent,x-auth-token";

   /**
    * Optional override for the configPath sys/env prop used by Config to locate configuration property files
    * 
    * @see Config.loadConfiguration
    */
   protected String                         configPath        = null;

   /**
    * Optional override for the sys/env prop used by Config to determine which profile specific configuration property files to load
    * 
    * @see Config.loadConfiguration
    */
   protected String                         configProfile     = null;

   transient volatile boolean               started           = false;
   transient volatile boolean               starting          = false;

   static
   {
      ch.qos.logback.classic.Logger logger = (ch.qos.logback.classic.Logger) org.slf4j.LoggerFactory.getLogger("ROOT");
      logger.setLevel(Level.WARN);
   }

   /**
   * Receives {@code Engine} and {@code Api} lifecycle, 
   * per request and per error callback notifications.
   */
   public static interface EngineListener extends ApiListener
   {
      /**
       * Notified when the Engine is starting prior to accepting
       * any requests which allows listeners to perform additional configuration.
       * 
       * @param engine
       */
      default void onStartup(Engine engine)
      {
      }

      /**
       * Notified when the Engine is shutting down and has stopped receiving requests
       * allowing listeners to perform any resource cleanup.
       * 
       * @param engine  
       */
      default void onShutdown(Engine engine)
      {
      }
   }

   public Engine()
   {

   }

   public Engine(Api... apis)
   {
      if (apis != null)
         for (Api api : apis)
            withApi(api);
   }
<<<<<<< HEAD

=======
   
>>>>>>> 55e575e2
   /**
    * Convenient pre-startup hook for subclasses guaranteed to only be called once.
    * <p>
    * Called after <code>starting</code> has been set to true but before the {@code Configurator} is run or  any {@code Api}s have been started.
    * 
    */
   protected void startup0()
   {

   }

   /**
    * Runs the {@code Configurator} and calls <code>startupApi</code> for each Api. 
    * <p>
    * An Engine can only be started once.  
    * Any calls to <code>startup</code> after the initial call will not have any affect.
    * 
    * @return
    */
   public synchronized Engine startup()
   {
      if (started || starting) //accidental recursion guard
         return this;

      System.out.println("STARTING ENGINE...");

      starting = true;
      try
      {
         startup0();

         if (!Config.hasConfiguration())
         {
            Config.loadConfiguration(getConfigPath(), getConfigProfile());
         }
         new Configurator().configure(this, Config.getConfiguration());

         started = true;

         boolean hasApi = false;
         for (Api api : apis)
         {
            hasApi = true;

            if (api.getEndpoints().size() == 0)
               ApiException.throw500InternalServerError("CONFIGURATION ERROR: You have configured an Api without any Endpoints.");

            startupApi(api);
         }
         if (!hasApi)
            ApiException.throw500InternalServerError("CONFIGURATION ERROR: You don't have any Apis configured.");

         //-- debug output
         for (Api api : apis)
         {
            System.out.println("\r\n--------------------------------------------");
            System.out.println("API             " + api);

            for (Endpoint e : api.getEndpoints())
            {
               System.out.println("  - ENDPOINT:   " + e);
            }

            List<String> strs = new ArrayList();
            for (Collection c : api.getCollections())
            {
               if (c.getDb() != null && c.getDb().getEndpointPath() != null)
                  strs.add(c.getDb().getEndpointPath() + c.getName());
               else
                  strs.add(c.getName());
            }
            Collections.sort(strs);
            for (String coll : strs)
            {
               System.out.println("  - COLLECTION: " + coll);
            }
         }
         //-- end debug output

         return this;
      }
      finally
      {
         starting = false;
      }
   }

   /**
    * Removes all Apis and notifies listeners.onShutdown 
    */
   public void shutdown()
   {
      for (Api api : getApis())
      {
         removeApi(api);
      }

      for (EngineListener listener : listeners)
      {
         try
         {
            listener.onShutdown(this);
         }
         catch (Exception ex)
         {
            ex.printStackTrace();
         }
      }

      Chain.resetAll();
   }

   /**
    * Convenience overloading of {@code #service(Request, Response)} to run a REST GET Request on this Engine.
    * <p>
    * IMPORTANT: This method does not make an external HTTP request, it runs the request on this Engine.  
    * If you want to make an external HTTP request see {@link io.inversion.utils.RestCleint}. 
    * <p>
    * GET requests for a specific resource should return 200 of 404.
    * GET requests with query string search conditions should return 200 even if the search did not yield any results.
    * 
    * @param url  the url that will be serviced by this Engine
    * @return the Response generated by handling the Request
    * @see #service(Request, Response);
    * @see io.inversion.rest.DbGetAction
    */
   public Response get(String url)
   {
      return service("GET", url, (String) null);
   }

   /**
    * Convenience overloading of {@code #service(Request, Response)} to run a REST GET Request on this Engine.
    * <p>
    * IMPORTANT: This method does not make an external HTTP request, it runs the request on this Engine.  
    * If you want to make an external HTTP request see {@link io.inversion.utils.RestCleint}. 
    * <p>
    * GET requests for a specific resource should return 200 of 404.
    * GET requests with query string search conditions should return 200 even if the search did not yield any results.
   
    * @param url  the url that will be serviced by this Engine
    * @param params  additional key/value pairs to add to the url query string
    * @return the Response generated by handling the Request
    * @see #service(Request, Response);
    * @see io.inversion.rest.DbGetAction
    */
   public Response get(String url, Map<String, String> params)
   {
      return service("GET", url, null, params);
   }

   /**
    * Convenience overloading of {@code #service(Request, Response)} to run a REST GET Request on this Engine.
    * <p>
    * IMPORTANT: This method does not make an external HTTP request, it runs the request on this Engine.  
    * If you want to make an external HTTP request see {@link io.inversion.utils.RestCleint}. 
    * <p>
    * GET requests for a specific resource should return 200 of 404.
    * GET requests with query string search conditions should return 200 even if the search did not yield any results.
   
    * @param url  the url that will be serviced by this Engine
    * @param params  additional keys (no values) to add to the url query string
    * @return the Response generated by handling the Request
    * @see #service(Request, Response);
    * @see io.inversion.rest.DbGetAction 
    */
   public Response get(String url, List queryTerms)
   {
      if (queryTerms != null && queryTerms.size() > 0)
      {
         Map<String, String> params = new HashMap();
         queryTerms.forEach(key -> params.put(key.toString(), null));
         return service("GET", url, null, params);
      }
      else
      {
         return service("GET", url, null, null);
      }
   }

   /**
    * Convenience overloading of {@code #service(Request, Response)} to run a REST POST Request on this Engine.
    * <p>
    * IMPORTANT: This method does not make an external HTTP request, it runs the request on this Engine.  
    * If you want to make an external HTTP request see {@link io.inversion.utils.RestCleint}. 
    * <p>
    * Successful POSTs that create a new resource should return a 201.
    * 
    * @param url  the url that will be serviced by this Engine
    * @param body  the JSON body to POST which will be stringified first
    * @return the Response generated by handling the Request
    * @see #service(Request, Response);
    * @see io.inversion.rest.DbPostAction 
    */
   public Response post(String url, JSNode body)
   {
      return service("POST", url, body.toString());
   }

   /**
    * Convenience overloading of {@code #service(Request, Response)} to run a REST PUT Request on this Engine.
    * <p>
    * IMPORTANT: This method does not make an external HTTP request, it runs the request on this Engine.  
    * If you want to make an external HTTP request see {@link io.inversion.utils.RestCleint}. 
    * <p>
    * Successful PUTs that update an existing resource should return a 204.
    * If the PUT references a resource that does not exist, a 404 will be returned.
    *     
    * @param url  the url that will be serviced by this Engine
    * @param body  the JSON body to POST which will be stringified first
    * @return the Response generated by handling the Request
    * @see #service(Request, Response);
    * @see io.inversion.rest.DbPutAction 
    */
   public Response put(String url, JSNode body)
   {
      return service("PUT", url, body.toString());
   }

   /**
    * Convenience overloading of {@code #service(Request, Response)} to run a REST PATCH Request on this Engine.
    * <p>
    * IMPORTANT: This method does not make an external HTTP request, it runs the request on this Engine.  
    * If you want to make an external HTTP request see {@link io.inversion.utils.RestCleint}. 
    * <p>
    * Successful PATCHs that update an existing resource should return a 204.
    * If the PATCH references a resource that does not exist, a 404 will be returned.
    * 
    * @param url  the url for a specific resource that should be PATCHed that will be serviced by this Engine
    * @param body  the JSON body to POST which will be stringified first
    * @return the Response generated by handling the Request
    * @see #service(Request, Response);
    * @see io.inversion.rest.DbPatchAction 
    */
   public Response patch(String url, JSNode body)
   {
      return service("PATCH", url, body.toString());
   }

   /**
    * Convenience overloading of {@code #service(Request, Response)} to run a REST DELETE Request on this Engine.
    * <p>
    * IMPORTANT: This method does not make an external HTTP request, it runs the request on this Engine.  
    * If you want to make an external HTTP request see {@link io.inversion.utils.RestCleint}. 
    * 
    * @param url  the url of the resource to be DELETED
    * @return the Response generated by handling the Request with status 204 if the delete was successful or 404 if the resource was not found
    * @see #service(Request, Response);
    * @see io.inversion.rest.DbDeleteAction 
    */
   public Response delete(String url)
   {
      return service("DELETE", url, (String) null);
   }

   /**
    * Convenience overloading of {@code #service(Request, Response)} to run a REST DELETE Request on this Engine.
    * <p>
    * IMPORTANT: This method does not make an external HTTP request, it runs the request on this Engine.  
    * If you want to make an external HTTP request see {@link io.inversion.utils.RestCleint}. 
    * 
    * @param url  the url of the resource to be DELETED
    * @return the Response generated by handling the Request with status 204 if the delete was successful or 404 if the resource was not found
    * @see #service(Request, Response);
    * @see io.inversion.rest.DbDeleteAction 
    */
   public Response delete(String url, JSArray hrefs)
   {
      return service("DELETE", url, hrefs.toString());
   }

   /**
    * Convenience overloading of {@code #service(Request, Response)}
    * <p>
    * IMPORTANT: This method does not make an external HTTP request, it runs the request on this Engine.  
    * If you want to make an external HTTP request see {@link io.inversion.utils.RestCleint}.
    *  
    * @param method  the http method of the requested operation
    * @param url  the url that will be serviced by this Engine
    * @return the Response generated by handling the Request
    * @see #service(Request, Response);
    */
   public Response service(String method, String url)
   {
      return service(method, url, null);
   }

   /**
    * Convenience overloading of {@code #service(Request, Response)}
    * <p>
    * IMPORTANT: This method does not make an external HTTP request, it runs the request on this Engine.  
    * If you want to make an external HTTP request see {@link io.inversion.utils.RestCleint}.
    * 
    * @param method  the http method of the requested operation
    * @param url  the url that will be serviced by this Engine.
    * @param body a stringified JSON body presumably to PUT/POST/PATCH
    * @return the Response generated by handling the Request
    * @see #service(Request, Response);
    */
   public Response service(String method, String url, String body)
   {
      return service(method, url, body, null);
   }

   /**
    * Convenience overloading of {@code #service(Request, Response)}
    * <p>
    * IMPORTANT: This method does not make an external HTTP request, it runs the request on this Engine.  
    * If you want to make an external HTTP request see {@link io.inversion.utils.RestCleint}.
    * @param method  the http method of the requested operation
    * @param url  the url that will be serviced by this Engine.
    * @param body a stringified JSON body presumably to PUT/POST/PATCH
    * @param params  additional key/value pairs to add to the url query string
    * @return the Response generated by handling the Request
    * @see #service(Request, Response);
    */
   public Response service(String method, String url, String body, Map<String, String> params)
   {
      Request req = new Request(method, url, body);
      req.withEngine(this);

      if (params != null)
      {
         for (String key : params.keySet())
         {
            req.getUrl().withParam(key, params.get(key));
         }
      }

      Response res = new Response();

      service(req, res);
      return res;
   }

   /**
    * The main entry point for processing a Request and generating Response content.
    * <p>
    * This method is designed to be called by integrating runtimes such as {@code EngineServlet} or by {@code Action}s that 
    * need to make recursive calls to the Engine when performing composite operations.
    * <p>
    * The host and port component of the Request url are ignored assuming that this Engine instance is supposed to be servicing the request.
    * The url does not have to start with "http[s]://".  If it does not, urls that start with "/" or not are handled the same.
    * <p>
    * All of the following would be processed the same way:
    * <ul>
    *   <li>https://library.com/v1/library/books?ISBN=1234567890
    *   <li>https://library.com:8080/v1/library/books?ISBN=1234567890
    *   <li>https://localhost/v1/library/books?ISBN=1234567890
    *   <li>/v1/library/books?ISBN=1234567890
    *   <li>v1/library/books?ISBN=1234567890
    * <ul>
    * @param req
    * @param res
    * @return
    */
   public Chain service(Request req, Response res)
   {
      Chain chain = null;

      try
      {
         if (!started)
            startup();

         chain = Chain.push(this, req, res);
         req.withEngine(this);
         req.withChain(chain);
         res.withChain(chain);

         //--
         //-- CORS header setup
         //--
         String allowedHeaders = new String(this.corsAlloweHeaders);
         String corsRequestHeader = req.getHeader("Access-Control-Request-Header");
         if (corsRequestHeader != null)
         {
            List<String> headers = Arrays.asList(corsRequestHeader.split(","));
            for (String h : headers)
            {
               h = h.trim();
               allowedHeaders = allowedHeaders.concat(h).concat(",");
            }
         }
         res.withHeader("Access-Control-Allow-Origin", "*");
         res.withHeader("Access-Control-Allow-Credentials", "true");
         res.withHeader("Access-Control-Allow-Methods", "GET, POST, PUT, PATCH, DELETE, OPTIONS");
         res.withHeader("Access-Control-Allow-Headers", allowedHeaders);

         //--
         //-- End CORS Header Setup

         if (req.isMethod("options"))
         {
            //this is a CORS preflight request. All of hte work was done bove
            res.withStatus(Status.SC_200_OK);
            return chain;
         }

         Url url = req.getUrl();

         if (url.toString().indexOf("/favicon.ico") >= 0)
         {
            res.withStatus(Status.SC_404_NOT_FOUND);
            return chain;
         }

         String xfp = req.getHeader("X-Forwarded-Proto");
         String xfh = req.getHeader("X-Forwarded-Host");
         if (xfp != null || xfh != null)
         {
            if (xfp != null)
               url.withProtocol(xfp);

            if (xfh != null)
               url.withHost(xfh);
         }

         Path parts = new Path(url.getPath());
         String method = req.getMethod();

         Map<String, String> pathParams = new HashMap();

         Path containerPath = match(method, parts);

         if (containerPath == null)
            ApiException.throw400BadRequest("Somehow a request was routed to your Engine with an unsupported containerPath. This is a configuration error.");

         if (containerPath != null)
            containerPath = containerPath.extract(pathParams, parts);

         Path afterContainerPath = new Path(parts);
         Path afterApiPath = null;
         Path afterEndpointPath = null;

         for (Api api : apis)
         {
            Path apiPath = api.match(method, parts);

            if (apiPath != null)
            {
               apiPath = apiPath.extract(pathParams, parts);
               req.withApi(api, apiPath);

               afterApiPath = new Path(parts);

               for (Endpoint endpoint : api.getEndpoints())
               {
                  //-- endpoints marked as internal can not be directly called by external
                  //-- clients, they can only be called by a recursive call to Engine.service
                  if (Chain.getDepth() < 2 && endpoint.isInternal())
                     continue;

                  Path endpointPath = endpoint.match(req.getMethod(), parts);

                  if (endpointPath != null)
                  {
                     endpointPath = endpointPath.extract(pathParams, parts);
                     req.withEndpoint(endpoint, endpointPath);

                     afterEndpointPath = new Path(parts);

                     for (Collection collection : api.getCollections())
                     {
                        Db<Db> db = collection.getDb();
                        if (db != null && db.getEndpointPath() != null && !db.getEndpointPath().matches(endpointPath))
                           continue;

                        Path collectionPath = collection.match(method, parts);
                        if (collectionPath != null)
                        {
                           collectionPath = collectionPath.extract(pathParams, parts, true);
                           req.withCollection(collection, collectionPath);

                           break;
                        }
                     }
                     break;
                  }
               }
               break;
            }
         }

         applyPathParams(pathParams, url, req.getJson());

         //---------------------------------

         if (req.getEndpoint() == null || req.isDebug())
         {
            res.debug("");
            res.debug("");
            res.debug(">> request --------------");
            res.debug(req.getMethod() + ": " + url);

            ArrayListValuedHashMap<String, String> headers = req.getHeaders();
            for (String key : headers.keys())
            {
               res.debug(key + " " + Utils.implode(",", headers.get(key)));
            }
            res.debug("");
         }

         if (req.getApi() == null)
         {
            ApiException.throw400BadRequest("No API found matching URL: '{}'", url);
         }

         if (req.getEndpoint() == null)
         {
            String buff = "";
            for (Endpoint e : req.getApi().getEndpoints())
            {
               if (!e.isInternal())
                  buff += e.toString() + " | ";
            }

            ApiException.throw404NotFound("No Endpoint found matching '{}:{}' Valid endpoints are: {}", req.getMethod(), url, buff);
         }

         //this will get all actions specifically configured on the endpoint
         List<ActionMatch> actions = new ArrayList();

         for (Action action : req.getEndpoint().getActions())
         {
            Path actionPath = action.match(method, afterEndpointPath);
            if (actionPath != null)
            {
               actions.add(new ActionMatch(actionPath, new Path(afterEndpointPath), action));
            }
         }

         //this matches for actions that can run across multiple endpoints.
         //this might be something like an authorization or logging action
         //that acts like a filter
         for (Action action : req.getApi().getActions())
         {
            Path actionPath = action.match(method, afterApiPath);
            if (actionPath != null)
            {
               actions.add(new ActionMatch(actionPath, new Path(afterApiPath), action));
            }
         }

         if (actions.size() == 0)
            ApiException.throw404NotFound("No Actions are configured to handle your request.  Check your server configuration.");

         Collections.sort(actions);

         //-- appends info to chain.debug that can be used for debugging an d
         //-- for test cases to validate what actually ran
         if (req.isDebug())
         {
            Chain.debug("Endpoint: " + req.getEndpoint());
            Chain.debug("Actions: " + actions);
         }

         run(chain, actions);

         Exception listenerEx = null;
         for (ApiListener listener : getApiListeners(req))
         {
            try
            {
               listener.afterRequest(req, res);
            }
            catch (Exception ex)
            {
               if (listenerEx == null)
                  listenerEx = ex;
            }
         }
         if (listenerEx != null)
            throw listenerEx;

         return chain;
      }
      catch (Throwable ex)
      {
         String status = Status.SC_500_INTERNAL_SERVER_ERROR;

         if (ex instanceof ApiException)
         {
            if (req != null && req.isDebug() && ((ApiException) ex).getStatus().startsWith("5"))
            {
               log.error("Error in Engine", ex);
            }

            status = ((ApiException) ex).getStatus();
            //            if (Status.SC_404_NOT_FOUND.equals(status))
            //            {
            //               //an endpoint could have match the url "such as GET * but then not 
            //               //known what to do with the URL because the collection was not pluralized
            //               if (redirectPlural(req, res))
            //                  return chain;
            //            }
         }
         else
         {
            ex = Utils.getCause(ex);
            if (Chain.getDepth() == 1)
               log.error("Non ApiException was caught in Engine.", ex);
         }

         res.withStatus(status);
         String message = ex.getMessage();
         JSNode response = new JSNode("message", message);
         if (Status.SC_500_INTERNAL_SERVER_ERROR.equals(status))
            response.put("error", Utils.getShortCause(ex));

         res.withError(ex);
         res.withJson(response);

         for (ApiListener listener : getApiListeners(req))
         {
            try
            {
               listener.afterError(req, res);
            }
            catch (Exception ex2)
            {
               log.warn("Error notifying EngineListner.beforeError", ex);
            }

         }

      }
      finally
      {
         for (ApiListener listener : getApiListeners(req))
         {
            try
            {
               listener.beforeFinally(req, res);
            }
            catch (Exception ex)
            {
               log.warn("Error notifying EngineListner.onFinally", ex);
            }
         }

         try
         {
            writeResponse(req, res);
         }
         catch (Throwable ex)
         {
            log.error("Error writing response.", ex);
         }

         if (chain != null)
            Chain.pop();
         
         lastResponse = res;
      }

      return chain;
   }

   public static void applyPathParams(Map<String, String> pathParams, Url url, JSNode json)
   {
      pathParams.keySet().forEach(param -> url.clearParams(param));
      pathParams.keySet().forEach(param -> {
         if (pathParams.get(param) != null)
         {
            url.withParam(param, pathParams.get(param));
         }
      });

      if (json != null)
      {
         json.asList().forEach(n -> {
            if (n instanceof JSNode && !((JSNode) n).isArray())
            {
               pathParams.keySet().forEach(param -> {
                  if (pathParams.get(param) != null)
                  {
                     ((JSNode) n).put(param, pathParams.get(param));
                  }
               });
            }
         });
      }
   }

   /**
    * This is specifically pulled out so you can mock Engine invocations
    * in test cases.
    * 
    * @param chain
    * @param actions
    * @throws ApiException
    */
   void run(Chain chain, List<ActionMatch> actions) throws ApiException
   {
      chain.withActions(actions).go();
   }

   void writeResponse(Request req, Response res) throws ApiException
   {
      boolean debug = req != null && req.isDebug();
      boolean explain = req != null && req.isExplain();

      String method = req != null ? req.getMethod() : null;

      if ("OPTIONS".equals(method))
      {
         //
      }
      else
      {
         if (debug)
         {
            res.debug("\r\n<< response -------------\r\n");
            res.debug(res.getStatusCode());
         }

         String output = res.getText();
         if (output != null)
         {
            if (res.getContentType() == null)
            {
               if (output.indexOf("<html") > -1)
                  res.withContentType("text/html");
               else
                  res.withContentType("text/text");
            }
         }
         else if (!Utils.empty(res.getRedirect()))
         {
            res.withHeader("Location", res.getRedirect());
            res.withStatus(Status.SC_308_PERMANENT_REDIRECT);
         }
         else if (output == null && res.getJson() != null)
         {
            output = res.getJson().toString();

            if (res.getContentType() == null)
               res.withContentType("application/json");
         }

         if (debug)
         {
            for (String key : res.getHeaders().keySet())
            {
               List values = res.getHeaders().get(key);
               StringBuffer buff = new StringBuffer();
               for (int i = 0; i < values.size(); i++)
               {
                  buff.append(values.get(i));
                  if (i < values.size() - 1)
                     buff.append(",");
               }
               res.debug(key + " " + buff);
            }

            res.debug("\r\n-- done -----------------\r\n");
         }

         res.out(output);

         if (explain)
         {
            res.withOutput(res.getDebug());
         }
      }
   }

   public boolean isStarted()
   {
      return started;
   }

   /**
    * Registers <code>listener</code> to receive Engine, Api, request and error callbacks.
    * 
    * @param listener
    * @return
    */
   public Engine withEngineListener(EngineListener listener)
   {
      if (!listeners.contains(listener))
         listeners.add(listener);
      return this;
   }

   LinkedHashSet<ApiListener> getApiListeners(Request req)
   {
      LinkedHashSet listeners = new LinkedHashSet();
      if (req.getApi() != null)
      {
         listeners.addAll(req.getApi().getApiListeners());
      }
      listeners.addAll(this.listeners);

      return listeners;
   }

   public List<Api> getApis()
   {
      return new ArrayList(apis);
   }

   /*
   Gets all apis of the same apiName
    */
   public synchronized List<Api> findApis(String apiName)
   {
      return apis.stream().filter(api -> apiName.equalsIgnoreCase(api.getName())).collect(Collectors.toList());
   }

   public synchronized Api getApi(String apiName)
   {
      //only one api will have a name version pair so return the first one.
      for (Api api : apis)
      {
         if (apiName.equalsIgnoreCase(api.getName()))
            return api;

      }
      return null;
   }

   public synchronized Engine withApi(Api api)
   {
      if (apis.contains(api))
         return this;

      List<Api> newList = new ArrayList(apis);

      Api existingApi = getApi(api.getName());
      if (existingApi != null && existingApi != api)
      {
         newList.remove(existingApi);
         newList.add(api);
      }
      else if (existingApi == null)
      {
         newList.add(api);
      }

      if (existingApi != api && isStarted())
         api.startup();

      apis = newList;

      if (existingApi != null && existingApi != api)
      {
         existingApi.shutdown();
      }

      return this;
   }

   protected void startupApi(Api api)
   {
      if (started)
      {
         try
         {
            api.startup();
         }
         catch (Exception ex)
         {
            log.warn("Error starting api '" + api.getName() + "'", ex);
         }

         for (EngineListener listener : listeners)
         {
            try
            {
               listener.onStartup(api);
            }
            catch (Exception ex)
            {
               log.warn("Error starting api '" + api.getName() + "'", ex);
            }
         }
      }
   }

   /**
    * Removes the api, notifies EngineListeners and calls api.shutdown()
    * @param api
    */
   public synchronized void removeApi(Api api)
   {
      List newList = new ArrayList(apis);
      newList.remove(api);
      apis = newList;

      shutdownApi(api);
   }

   protected void shutdownApi(Api api)
   {
      if (api.isStarted())
      {
         try
         {
            api.shutdown();
         }
         catch (Exception ex)
         {
            log.warn("Error shutting down api '" + api.getName() + "'", ex);
         }

         for (EngineListener listener : listeners)
         {
            try
            {
               listener.onShutdown(api);
            }
            catch (Exception ex)
            {
               log.warn("Error shutting down api '" + api.getName() + "'", ex);
            }
         }

      }
   }

   public Engine withAllowHeaders(String allowedHeaders)
   {
      this.corsAlloweHeaders = allowedHeaders;
      return this;
   }

   /**
    * @return the last response serviced by this Engine.
    */
   public Response getLastResponse()
   {
      return lastResponse;
   }

   public URL getResource(String name)
   {
      try
      {
         URL url = null;

         url = getClass().getClassLoader().getResource(name);
         if (url == null)
         {
            File file = new File(System.getProperty("user.dir"), name);
            if (file.exists())
               url = file.toURI().toURL();
         }

         return url;
      }
      catch (Exception ex)
      {
         throw new RuntimeException(ex);
      }
   }

   public String getConfigPath()
   {
      return configPath;
   }

   public Engine withConfigPath(String configPath)
   {
      this.configPath = configPath;
      return this;
   }

   public String getConfigProfile()
   {
      return configProfile;
   }

   public Engine withConfigProfile(String configProfile)
   {
      this.configProfile = configProfile;
      return this;
   }

}<|MERGE_RESOLUTION|>--- conflicted
+++ resolved
@@ -132,11 +132,8 @@
          for (Api api : apis)
             withApi(api);
    }
-<<<<<<< HEAD
-
-=======
-   
->>>>>>> 55e575e2
+
+
    /**
     * Convenient pre-startup hook for subclasses guaranteed to only be called once.
     * <p>
