/*
 * Copyright (c) 2015-2018 Rocket Partners, LLC
 * https://github.com/inversion-api
 *
 * Licensed under the Apache License, Version 2.0 (the "License");
 * you may not use this file except in compliance with the License.
 * You may obtain a copy of the License at
 * 
 * http://www.apache.org/licenses/LICENSE-2.0
 * 
 * Unless required by applicable law or agreed to in writing, software
 * distributed under the License is distributed on an "AS IS" BASIS,
 * WITHOUT WARRANTIES OR CONDITIONS OF ANY KIND, either express or implied.
 * See the License for the specific language governing permissions and
 * limitations under the License.
 */
package io.inversion.cloud.service;

import java.io.BufferedInputStream;
import java.io.File;
import java.io.FileInputStream;
import java.io.InputStream;
import java.util.ArrayList;
import java.util.Arrays;
import java.util.Collections;
import java.util.HashMap;
import java.util.LinkedHashSet;
import java.util.List;
import java.util.Map;
import java.util.Vector;
import java.util.stream.Collectors;

import org.apache.commons.collections4.multimap.ArrayListValuedHashMap;
import org.slf4j.Logger;
import org.slf4j.LoggerFactory;

import io.inversion.cloud.model.Action;
import io.inversion.cloud.model.Api;
import io.inversion.cloud.model.ApiException;
import io.inversion.cloud.model.ApiListener;
import io.inversion.cloud.model.Collection;
import io.inversion.cloud.model.Db;
import io.inversion.cloud.model.Endpoint;
import io.inversion.cloud.model.EngineListener;
import io.inversion.cloud.model.JSArray;
import io.inversion.cloud.model.JSNode;
import io.inversion.cloud.model.Path;
import io.inversion.cloud.model.Request;
import io.inversion.cloud.model.Response;
import io.inversion.cloud.model.Rule;
import io.inversion.cloud.model.Status;
import io.inversion.cloud.model.Url;
import io.inversion.cloud.service.Chain.ActionMatch;
import io.inversion.cloud.utils.Configurator;
import io.inversion.cloud.utils.Utils;

public class Engine extends Rule
{
   protected transient volatile boolean     started        = false;
   protected transient volatile boolean     starting       = false;
   protected transient volatile boolean     destroyed      = false;

   protected final Logger                   log            = LoggerFactory.getLogger(getClass());
   protected final Logger                   requestLog     = LoggerFactory.getLogger(getClass() + ".requests");

   protected List<Api>                      apis           = new Vector();

   protected ResourceLoader                 resourceLoader = null;

   protected Configurator                   configurator   = new Configurator();

   /**
    * The runtime profile that will be used to load inversion[1-99]-$profile.properties files.
    * This is used so that you can ship common settings in inversion[1-99].properties files
    * that are loaded for all profiles and put custom settings in dev/stage/prod (for example)
    * profile specific settings files.
    */
   protected String                         profile        = null;

   /**
    * The path to inversion*.properties files
    */
   protected String                         configPath     = "";

   /**
    * The number of milliseconds between background reloads of the Api config
    */
   protected int                            configTimeout  = 10000;

   /**
    * Indicates that the supplied config files contain all the setup info and the Api
    * will not be reflectively configured as it otherwise would.
    */
   protected boolean                        configFast     = false;
   protected boolean                        configDebug    = false;
   protected String                         configOut      = null;

   /**
    * The last response returned.  Not that useful in concurrent 
    * production environments but useful for writing test cases.
    */
   protected transient volatile Response    lastResponse   = null;

   protected transient List<EngineListener> listeners      = new ArrayList();

   /**
    * Engine reflects all request headers along with those supplied in <code>allowHeaders</code> as 
    * "Access-Control-Allow-Headers" response headers.  This is primarily a CROS security thing and you
    * probably won't need to customize this list. 
    */
   protected String                         allowedHeaders = "accept,accept-encoding,accept-language,access-control-request-headers,access-control-request-method,authorization,connection,Content-Type,host,user-agent,x-auth-token";

   public Engine()
   {

   }

   public Engine(Api... apis)
   {
      if (apis != null)
         for (Api api : apis)
            withApi(api);
   }

   public void destroy()
   {
      destroyed = true;
   }

   /*
    * Designed to be overridden of subclasses to lazy load/configure
    * the service.
    */
   protected void startup0()
   {

   }

   public synchronized Engine startup()
   {
      if (started || starting) //initing is an accidental recursion guard
         return this;

      starting = true;
      try
      {
         startup0();

         //this will cause withApi and we don't want that to actually startup
         //-- the API until
         configurator.loadConfig(this);

         started = true;

         for (Api api : apis)
         {
            startupApi(api);
         }

         //todo need to include api version info here.
         //-- the following block is only debug output
         for (Api api : apis)
         {
            System.out.println(api.getName() + "--------------");

            for (Endpoint e : api.getEndpoints())
            {
               //System.out.println("  - ENDPOINT:   " + (!Utils.empty(e.getName()) ? ("name:" + e.getName() + " ") : "") + "path:" + e.getPath() + " includes:" + e.getIncludePaths() + " excludes:" + e.getExcludePaths());
            }

            List<String> strs = new ArrayList();
            for (Collection c : api.getCollections())
            {
               if (c.getDb() != null && c.getDb().getEndpointPath() != null)
                  strs.add(c.getDb().getEndpointPath() + c.getName());
               else
                  strs.add(c.getName());
            }
            Collections.sort(strs);
            for (String coll : strs)
            {
               System.out.println("  - COLLECTION: " + coll);
            }
         }
         //-- end debug output

         return this;
      }
      finally
      {
         starting = false;
      }
   }

   public boolean isStarted()
   {
      return started;
   }

   public void shutdown()
   {
      for (Api api : getApis())
      {
         removeApi(api);
      }

      for (EngineListener listener : listeners)
      {
         try
         {
            listener.onShutdown(this);
         }
         catch (Exception ex)
         {
            ex.printStackTrace();
         }
      }

      Chain.resetAll();
   }

   public Engine withEngineListener(EngineListener listener)
   {
      if (!listeners.contains(listener))
         listeners.add(listener);
      return this;
   }

   public Response get(String url)
   {
      return service("GET", url, (String) null);
   }

   public Response put(String url, Object body)
   {
      return service("PUT", url, (body != null ? body.toString() : null));
   }

   public Response post(String url, Object body)
   {
      return service("POST", url, (body != null ? body.toString() : null));
   }

   public Response put(String url, JSNode body)
   {
      return service("PUT", url, body.toString());
   }

   public Response post(String url, JSNode body)
   {
      return service("POST", url, body.toString());
   }

   public Response put(String url, String body)
   {
      return service("PUT", url, body);
   }

   public Response post(String url, String body)
   {
      return service("POST", url, body);
   }

   public Response delete(String url)
   {
      return service("DELETE", url, (String) null);
   }

   public Response delete(String url, JSArray hrefs)
   {
      return service("DELETE", url, hrefs.toString());
   }

   public Response service(String method, String url)
   {
      return service(method, url, null);
   }

   public Request request(String method, String url, String body)
   {
      Request req = new Request(method, url, body);
      req.withEngine(this);

      return req;
   }

   /**
    * @return the last response serviced by this Engine.
    */
   public Response response()
   {
      return lastResponse;
   }

   public Response service(String method, String url, String body)
   {
      Request req = new Request(method, url, body);
      req.withEngine(this);

      Response res = new Response();

      service(req, res);
      return res;
   }

   public Response forward(String method, String url)
   {
      Request req = new Request(method, url, null);
      req.withEngine(this);

      Response res = Chain.peek().getResponse();

      service(req, res);
      return res;
   }

   public Chain service(Request req, Response res)
   {
      if (!started)
         startup();

      Chain chain = null;

      try
      {
         chain = Chain.push(this, req, res);
         req.withEngine(this);
         req.withChain(chain);
         res.withChain(chain);

         //--
         //-- CORS header setup
         //--
         String allowedHeaders = new String(this.allowedHeaders);
         String corsRequestHeader = req.getHeader("Access-Control-Request-Header");
         if (corsRequestHeader != null)
         {
            List<String> headers = Arrays.asList(corsRequestHeader.split(","));
            for (String h : headers)
            {
               h = h.trim();
               allowedHeaders = allowedHeaders.concat(h).concat(",");
            }
         }
         res.withHeader("Access-Control-Allow-Origin", "*");
         res.withHeader("Access-Control-Allow-Credentials", "true");
         res.withHeader("Access-Control-Allow-Methods", "POST, GET, OPTIONS, PUT, DELETE");
         res.withHeader("Access-Control-Allow-Headers", allowedHeaders);

         //--
         //-- End CORS Header Setup

         if (req.isMethod("options"))
         {
            //this is a CORS preflight request. All of hte work was done bove
            res.withStatus(Status.SC_200_OK);
            return chain;
         }

         Url url = req.getUrl();

         if (url.toString().indexOf("/favicon.ico") >= 0)
         {
            res.withStatus(Status.SC_404_NOT_FOUND);
            return chain;
         }

         String xfp = req.getHeader("X-Forwarded-Proto");
         String xfh = req.getHeader("X-Forwarded-Host");
         if (xfp != null || xfh != null)
         {
            if (xfp != null)
               url.withProtocol(xfp);

            if (xfh != null)
               url.withHost(xfh);
         }

         Path parts = new Path(url.getPath());
         String method = req.getMethod();

         Map<String, String> pathParams = new HashMap();

         Path containerPath = match(method, parts);

         if (containerPath == null)
            ApiException.throw400BadRequest("Somehow a request was routed to your Engine with an unsupported containerPath. This is a configuration error.");

         if (containerPath != null)
            containerPath = containerPath.extract(pathParams, parts);

         Path afterContainerPath = new Path(parts);
         Path afterApiPath = null;
         Path afterEndpointPath = null;

<<<<<<< HEAD
         for (Api api : apis)
         {
            Path apiPath = api.match(method, parts);
=======
            if (parts.size() > 0 && parts.get(0).equalsIgnoreCase((a.getName())))
            {
               apiPath.add(parts.remove(0));
            }
            /*
            This API is the correct version. Remove version from parts so the correct endpoint can be applied. 
             */
            if (a.getVersion() != null)
            {
               String version = parts.remove(0);
               apiPath.add(version);
               //todo add version to request
//               req.withVersion(version);
            }
>>>>>>> c3663d80

            if (apiPath != null)
            {
               apiPath = apiPath.extract(pathParams, parts);
               req.withApi(api, apiPath);

               afterApiPath = new Path(parts);

               for (Endpoint endpoint : api.getEndpoints())
               {
                  Path endpointPath = endpoint.match(req.getMethod(), parts);

                  if (endpointPath != null)
                  {
                     endpointPath = endpointPath.extract(pathParams, parts);
                     req.withEndpoint(endpoint, endpointPath);

                     afterEndpointPath = new Path(parts);

                     for (Collection collection : api.getCollections())
                     {
                        Db<Db> db = collection.getDb();
                        if (db != null && db.getEndpointPath() != null && !db.getEndpointPath().matches(endpointPath))
                           continue;

                        Path collectionPath = collection.match(method, parts);
                        if (collectionPath != null)
                        {
                           collectionPath = collectionPath.extract(pathParams, parts, true);
                           req.withCollection(collection, collectionPath);

                           break;
                        }
                     }
                     break;
                  }
               }
               break;
            }
         }

         pathParams.keySet().forEach(param -> url.clearParams(param));
         url.withParams(pathParams);

         //         List<Action> actions = new ArrayList(api.getActions());
         //         actions.addAll(endpoint.getActions());
         //         
         //         Collections.sort(actions);

         //---------------------------------

         if (req.getEndpoint() == null || req.isDebug())
         {
            res.debug("");
            res.debug("");
            res.debug(">> request --------------");
            res.debug(req.getMethod() + ": " + url);

            ArrayListValuedHashMap<String, String> headers = req.getHeaders();
            for (String key : headers.keys())
            {
               res.debug(key + " " + Utils.implode(",", headers.get(key)));
            }
            res.debug("");
         }

         if (req.getApi() == null)
         {
            ApiException.throw400BadRequest("No API found matching URL: '%s'", url);
         }

         //         if (req.getEndpoint() == null)
         //         {
         //            //check to see if a non plural version of the collection endpoint 
         //            //was passed in, if it was redirect to the plural version
         //            if (redirectPlural(req, res))
         //               return chain;
         //         }

         if (req.getEndpoint() == null)
         {
            String buff = "";
            for (Endpoint e : req.getApi().getEndpoints())
               buff += e.getMethods() + " path: " + e.getIncludePaths() + " : includePaths:" + e.getIncludePaths() + ": excludePaths" + e.getExcludePaths() + ",  ";

            ApiException.throw404NotFound("No Endpoint found matching '%s' : '%s' Valid endpoints include %s", req.getMethod(), url, buff);
         }

         //this will get all actions specifically configured on the endpoint
         List<ActionMatch> actions = new ArrayList();

         for (Action action : req.getEndpoint().getActions())
         {
            Path actionPath = action.match(method, afterApiPath);
            if (actionPath != null)
            {
               actions.add(new ActionMatch(actionPath, new Path(afterApiPath), action));
            }
         }

         //this matches for actions that can run across multiple endpoints.
         //this might be something like an authorization or logging action
         //that acts like a filter
         for (Action action : req.getApi().getActions())
         {
            Path actionPath = action.match(method, afterEndpointPath);
            if (actionPath != null)
            {
               actions.add(new ActionMatch(actionPath, new Path(afterEndpointPath), action));
            }
         }

         if (actions.size() == 0)
            ApiException.throw404NotFound("No Actions are configured to handle your request.  Check your server configuration.");

         Collections.sort(actions);

         //-- appends info to chain.debug that can be used for debugging an d
         //-- for test cases to validate what actually ran
         if (req.isDebug())
         {
            Chain.debug("Endpoint: " + req.getEndpoint());
            Chain.debug("Actions: " + actions);
         }

         run(chain, actions);

         Exception listenerEx = null;
         for (ApiListener listener : getApiListeners(req))
         {
            try
            {
               listener.afterRequest(req, res);
            }
            catch (Exception ex)
            {
               if (listenerEx == null)
                  listenerEx = ex;
            }
         }
         if (listenerEx != null)
            throw listenerEx;

         return chain;
      }
      catch (Throwable ex)
      {
         String status = Status.SC_500_INTERNAL_SERVER_ERROR;

         if (ex instanceof ApiException)
         {
            if (req != null && req.isDebug() && ((ApiException) ex).getStatus().startsWith("5"))
            {
               log.error("Error in Engine", ex);
            }

            status = ((ApiException) ex).getStatus();
            //            if (Status.SC_404_NOT_FOUND.equals(status))
            //            {
            //               //an endpoint could have match the url "such as GET * but then not 
            //               //known what to do with the URL because the collection was not pluralized
            //               if (redirectPlural(req, res))
            //                  return chain;
            //            }
         }
         else
         {
            ex = Utils.getCause(ex);
            if (Chain.getDepth() == 1)
               log.error("Non ApiException was caught in Engine.", ex);
         }

         res.withStatus(status);
         String message = ex.getMessage();
         JSNode response = new JSNode("message", message);
         if (Status.SC_500_INTERNAL_SERVER_ERROR.equals(status))
            response.put("error", Utils.getShortCause(ex));

         res.withError(ex);
         res.withJson(response);

         for (ApiListener listener : getApiListeners(req))
         {
            try
            {
               listener.afterError(req, res);
            }
            catch (Exception ex2)
            {
               log.warn("Error notifying EngineListner.beforeError", ex);
            }

         }

      }
      finally
      {
         for (ApiListener listener : getApiListeners(req))
         {
            try
            {
               listener.beforeFinally(req, res);
            }
            catch (Exception ex)
            {
               log.warn("Error notifying EngineListner.onFinally", ex);
            }
         }

         try
         {
            writeResponse(req, res);
         }
         catch (Throwable ex)
         {
            log.error("Error writing response.", ex);
         }

         Chain.pop();
         lastResponse = res;
      }

      return chain;
   }

   LinkedHashSet<ApiListener> getApiListeners(Request req)
   {
      LinkedHashSet listeners = new LinkedHashSet();
      if (req.getApi() != null)
      {
         listeners.addAll(req.getApi().getApiListeners());
      }
      listeners.addAll(this.listeners);

      return listeners;
   }

   /**
    * This is specifically pulled out so you can mock Engine invocations
    * in test cases.
    * 
    * @param chain
    * @param actions
    * @throws Exception
    */
   protected void run(Chain chain, List<ActionMatch> actions) throws Exception
   {
      chain.withActions(actions).go();
   }

   protected void writeResponse(Request req, Response res) throws Exception
   {
      boolean debug = req != null && req.isDebug();
      boolean explain = req != null && req.isExplain();

      String method = req != null ? req.getMethod() : null;

      if ("OPTIONS".equals(method))
      {
         //
      }
      else
      {
         if (debug)
         {
            res.debug("\r\n<< response -------------\r\n");
            res.debug(res.getStatusCode());
         }

         String output = res.getText();
         if (output != null)
         {
            if (res.getContentType() == null)
            {
               if (output.indexOf("<html") > -1)
                  res.withContentType("text/html");
               else
                  res.withContentType("text/text");
            }
         }
         else if (!Utils.empty(res.getRedirect()))
         {
            res.withHeader("Location", res.getRedirect());
            res.withStatus(Status.SC_308_PERMANENT_REDIRECT);
         }
         else if (output == null && res.getJson() != null)
         {
            output = res.getJson().toString();

            if (res.getContentType() == null)
               res.withContentType("application/json");
         }

         if (debug)
         {
            for (String key : res.getHeaders().keySet())
            {
               List values = res.getHeaders().get(key);
               StringBuffer buff = new StringBuffer();
               for (int i = 0; i < values.size(); i++)
               {
                  buff.append(values.get(i));
                  if (i < values.size() - 1)
                     buff.append(",");
               }
               res.debug(key + " " + buff);
            }

            res.debug("\r\n-- done -----------------\r\n");
         }

         res.out(output);

         if (explain)
         {
            res.withOutput(res.getDebug());
         }
      }
   }

   //   boolean redirectPlural(Request req, Response res)
   //   {
   //      String collection = req.getCollectionKey();
   //      if (!Utils.empty(collection))
   //      {
   //         String plural = Pluralizer.plural(collection);
   //         if (!plural.equals(collection))
   //         {
   //            String path = req.getPath().toString();
   //            path = path.replaceFirst(collection, plural);
   //            Endpoint rightEndpoint = findEndpoint(req.getApi(), req.getMethod(), path);
   //            if (rightEndpoint != null)
   //            {
   //               String redirect = req.getUrl().toString();
   //               //redirect = req.getHttpServletRequest().getRequest
   //               redirect = redirect.replaceFirst("\\/" + collection, "\\/" + plural);
   //
   //               res.withRedirect(redirect);
   //               return true;
   //            }
   //         }
   //      }
   //      return false;
   //   }

   //   Endpoint findEndpoint(Api api, String method, String pathStr)
   //   {
   //      Path path = new Path(pathStr);
   //      for (Endpoint endpoint : api.getEndpoints())
   //      {
   //         if (endpoint.match(method, path) != null)
   //            return endpoint;
   //      }
   //      return null;
   //   }

   public List<Api> getApis()
   {
      return new ArrayList(apis);
   }

   /*
   Gets all apis of the same apiName
    */
   public synchronized List<Api> findApis(String apiName)
   {
      return apis.stream().filter(api -> apiName.equalsIgnoreCase(api.getName())).collect(Collectors.toList());
   }

   public synchronized Api getApi(String apiName)
   {
      //only one api will have a name version pair so return the first one.
      for (Api api : apis)
      {
         if (apiName.equalsIgnoreCase(api.getName()))
            return api;

      }
      return null;
   }

   public synchronized Engine withApi(Api api)
   {
      if (apis.contains(api))
         return this;

      List<Api> newList = new ArrayList(apis);

      Api existingApi = getApi(api.getName());
      if (existingApi != null && existingApi != api)
      {
         newList.remove(existingApi);
         newList.add(api);
      }
      else if (existingApi == null)
      {
         newList.add(api);
      }

      if (existingApi != api && isStarted())
         api.startup();

      apis = newList;

      if (existingApi != null && existingApi != api)
      {
         existingApi.shutdown();
      }

      return this;
   }

   protected void startupApi(Api api)
   {
      if (started)
      {
         try
         {
            api.startup();
         }
         catch (Exception ex)
         {
            log.warn("Error starting api '" + api.getName() + "'", ex);
         }

         for (EngineListener listener : listeners)
         {
            try
            {
               listener.onStartup(api);
            }
            catch (Exception ex)
            {
               log.warn("Error starting api '" + api.getName() + "'", ex);
            }
         }
      }
   }

   /**
    * Removes the api, notifies EngineListeners and calls api.shutdown()
    * @param api
    */
   public synchronized void removeApi(Api api)
   {
      List newList = new ArrayList(apis);
      newList.remove(api);
      apis = newList;

      shutdownApi(api);
   }

   protected void shutdownApi(Api api)
   {
      if (api.isStarted())
      {
         try
         {
            api.shutdown();
         }
         catch (Exception ex)
         {
            log.warn("Error shutting down api '" + api.getName() + "'", ex);
         }

         for (EngineListener listener : listeners)
         {
            try
            {
               listener.onShutdown(api);
            }
            catch (Exception ex)
            {
               log.warn("Error shutting down api '" + api.getName() + "'", ex);
            }
         }

      }
   }

   public String getProfile()
   {
      return Utils.getSysEnvPropStr("inversion.profile", profile);
   }

   public Engine withProfile(String profile)
   {
      this.profile = profile;
      return this;
   }

   public String getConfigPath()
   {
      return configPath;
   }

   public Engine withConfigPath(String configPath)
   {
      this.configPath = configPath;
      return this;
   }

   public Configurator getConfigurator()
   {
      return configurator;
   }

   public Engine withConfigurator(Configurator configurator)
   {
      this.configurator = configurator;
      return this;
   }

   //   public Path getServletMapping()
   //   {
   //      return containerPaths;
   //   }
   //
   //   public Engine withServletMapping(String servletMapping)
   //   {
   //      if (servletMapping != null)
   //         this.containerPaths = new Path(servletMapping);
   //      else
   //         this.containerPaths = null;
   //
   //      return this;
   //   }

   public Engine withAllowHeaders(String allowedHeaders)
   {
      this.allowedHeaders = allowedHeaders;
      return this;
   }

   public interface ResourceLoader
   {
      InputStream getResource(String name);
   }

   public ResourceLoader getResourceLoader()
   {
      return resourceLoader;
   }

   public Engine withResourceLoader(ResourceLoader resourceLoader)
   {
      this.resourceLoader = resourceLoader;
      return this;
   }

   public InputStream getResource(String name)
   {
      try
      {
         InputStream stream = null;
         if (resourceLoader != null)
            stream = resourceLoader.getResource(name);

         if (stream == null)
         {
            File file = new File(System.getProperty("user.dir"), name);
            if (file.exists())
               stream = new BufferedInputStream(new FileInputStream(file));
         }

         if (stream == null)
         {
            stream = getClass().getClassLoader().getResourceAsStream(name);
         }

         return stream;
      }
      catch (Exception ex)
      {
         throw new RuntimeException(ex);
      }
   }

   public boolean isConfigFast()
   {
      return configFast;
   }

   public Engine withConfigFast(boolean configFast)
   {
      this.configFast = configFast;
      return this;
   }

   public boolean isConfigDebug()
   {
      return configDebug;
   }

   public Engine withConfigDebug(boolean configDebug)
   {
      this.configDebug = configDebug;
      return this;
   }

   public String getConfigOut()
   {
      return configOut;
   }

   public Engine withConfigOut(String configOut)
   {
      this.configOut = configOut;
      return this;
   }

   public int getConfigTimeout()
   {
      return configTimeout;
   }

   public Engine withConfigTimeout(int configTimeout)
   {
      this.configTimeout = configTimeout;
      return this;
   }

}<|MERGE_RESOLUTION|>--- conflicted
+++ resolved
@@ -393,26 +393,9 @@
          Path afterApiPath = null;
          Path afterEndpointPath = null;
 
-<<<<<<< HEAD
          for (Api api : apis)
          {
             Path apiPath = api.match(method, parts);
-=======
-            if (parts.size() > 0 && parts.get(0).equalsIgnoreCase((a.getName())))
-            {
-               apiPath.add(parts.remove(0));
-            }
-            /*
-            This API is the correct version. Remove version from parts so the correct endpoint can be applied. 
-             */
-            if (a.getVersion() != null)
-            {
-               String version = parts.remove(0);
-               apiPath.add(version);
-               //todo add version to request
-//               req.withVersion(version);
-            }
->>>>>>> c3663d80
 
             if (apiPath != null)
             {
