--- conflicted
+++ resolved
@@ -471,6 +471,7 @@
 
 [See io.rcktapp.rql.RqlToElasticSearchTest for several examples of RQL to Elastic queries](https://github.com/RocketPartners/rckt_snooze/blob/wb/readme_updates/src/test/java/io/rcktapp/rql/RqlToElasticSearchTest.java)
 
+
 ## DynamoDB Specifics
 
 Configuration is done on the Endpoint's config property.
@@ -650,6 +651,7 @@
 }
 ```
 
+
 ### Gradle, Maven, etc.
 
 If you want to extend Snooze as part of a custom application, you can use jitpack to pull your preferred branch directly from GitHub into your project.   
@@ -667,7 +669,13 @@
     compile 'com.github.RocketPartners:rckt_snooze:release-0.2.x-SNAPSHOT'
 } 
 ```   
-<<<<<<< HEAD
+
+Include the spring-boot dependencies to your custom project to quickly get it running with ```gradle bootRun```
+```
+    compile 'org.springframework.boot:spring-boot-starter-web'
+    compile 'org.springframework.boot:spring-boot-starter-actuator'
+    compile 'org.springframework.boot:spring-boot-starter-jdbc'
+```
 
 ## Rest API Design Resources
 
@@ -722,14 +730,6 @@
 * LinkedIn - https://developer.linkedin.com/docs
 * Amazon S3 - https://docs.aws.amazon.com/AmazonS3/latest/API/Welcome.html
 * Twitter - https://developer.twitter.com/
-=======
-Include the spring-boot dependencies to your custom project to quickly get it running with ```gradle bootRun```
-```
-    compile 'org.springframework.boot:spring-boot-starter-web'
-    compile 'org.springframework.boot:spring-boot-starter-actuator'
-    compile 'org.springframework.boot:spring-boot-starter-jdbc'
-```
->>>>>>> 979bd7b4
 
   
 ## Changes
