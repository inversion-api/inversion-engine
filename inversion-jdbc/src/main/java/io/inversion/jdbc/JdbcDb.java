--- conflicted
+++ resolved
@@ -38,95 +38,6 @@
  * Exposes the tables of a JDBC data source as REST <code>Collections</code>.
  */
 public class JdbcDb extends Db<JdbcDb> {
-<<<<<<< HEAD
-   static Map<String, String> DEFAULT_DRIVERS = new HashMap();
-
-   static {
-      DEFAULT_DRIVERS.put("h2", "org.h2.Driver");
-      DEFAULT_DRIVERS.put("mysql", "com.mysql.cj.jdbc.Driver");
-      DEFAULT_DRIVERS.put("postgres", "org.postgresql.Driver");
-      DEFAULT_DRIVERS.put("sqlserver", "com.microsoft.sqlserver.jdbc.SQLServerDriver");
-   }
-
-   static Map<Db, DataSource> pools = new Hashtable();
-
-   protected char stringQuote = '\'';
-   protected char columnQuote = '"';
-
-   /**
-    * The JDBC driver class name.
-    */
-   protected String driver = null;
-
-   /**
-    * The JDBC url.
-    * <p>
-    * Generally you will want to have this value dependency inject this at runtime by setting "${name}.url=${MY_DB_URL}" somewhere
-    * where it can be discovered by <code>Config</code>...for example as an environment variable or in an inversion.properties file.
-    *
-    * @see Config
-    * @see Configuration
-    */
-   protected String url = null;
-
-   /**
-    * The JDBC username.
-    * <p>
-    * Generally you will want to have this value dependency inject this at runtime by setting "${name}.user=${MY_DB_USER_NAME}" somewhere
-    * where it can be discovered by <code>Config</code>...for example as an environment variable or in an inversion.properties file.
-    *
-    * @see Config
-    * @see Configuration
-    */
-   protected String user = null;
-
-   /**
-    * The JDBC password.
-    * <p>
-    * Generally you will want to have this value dependency inject this at runtime by setting "${name}.user=${MY_DB_USER_NAME}" somewhere
-    * where it can be discovered by <code>Config</code>...for example as an environment variable or in an inversion.properties file.
-    *
-    * @see Config
-    * @see Configuration
-    */
-   protected String pass = null;
-
-   /**
-    * The maximum number of connections in the JDBC Connection pool, defaults to 50.
-    */
-   protected int poolMax = 50;
-
-   protected int idleConnectionTestPeriod = 3600;           // in seconds
-
-   /**
-    * Should the JDBC connection be set to autoCommit.
-    * <p>
-    * By default, autoCommit is false because the system is setup to execute all sql statements for a single Request
-    * inside of one transaction that commits just before the root Response is returned to the caller.
-    */
-   protected boolean autoCommit = false;
-
-   /**
-    * For MySQL only, set this to false to turn off SQL_CALC_FOUND_ROWS and SELECT FOUND_ROWS()
-    */
-   protected boolean calcRowsFound = true;
-
-   /**
-    * Urls to DDL files that should be executed on startup of this Db.
-    */
-   protected List<String> ddlUrls = new ArrayList();
-
-   static {
-      JdbcUtils.addSqlListener(new SqlListener() {
-         ch.qos.logback.classic.Logger log = (ch.qos.logback.classic.Logger) org.slf4j.LoggerFactory.getLogger(JdbcDb.class);
-
-         @Override
-         public void onError(String method, String sql, Object args, Exception ex) {
-            if (method != null && method.equals("selectRows")) {
-               log.error("SQL error in '" + method + "' [" + sql.replace("\r\n", "") + "] " + ex.getMessage());
-            } else {
-               log.warn(ex.getMessage(), ex);
-=======
     static Map<String, String> DEFAULT_DRIVERS = new HashMap();
 
     static {
@@ -215,90 +126,8 @@
                 } else {
                     log.warn(ex.getMessage(), ex);
                 }
->>>>>>> 8868da36
-            }
-         }
-
-<<<<<<< HEAD
-         @Override
-         public void beforeStmt(String method, String sql, Object args) {
-         }
-
-         @Override
-         public void afterStmt(String method, String sql, Object args, Exception ex, Object result) {
-            String debugPrefix = "SqlDb: ";
-
-            String debugType = "unknown";
-
-            if (Chain.peek() != null) {
-               Collection coll = Chain.peek().getRequest().getCollection();
-               if (coll != null && coll.getDb() != null) {
-                  Db db = coll.getDb();
-                  debugType = db.getType().toLowerCase();
-               }
-            }
-            debugPrefix += debugType;
-
-            args = (args != null && args.getClass().isArray() ? Arrays.asList((Object[]) args) : args);
-
-            sql = sql.replaceAll("\r", "");
-            sql = sql.replaceAll("\n", " ");
-            sql = sql.trim().replaceAll(" +", " ");
-            StringBuffer buff = new StringBuffer("");
-            buff.append(debugPrefix).append(" -> '").append(sql).append("'").append(" args=").append(args).append(" error='").append(ex != null ? ex.getMessage() : "").append("'");
-            String msg = buff.toString();
-            Chain.debug(msg);
-         }
-      });
-   }
-
-   public JdbcDb() {
-      //System.out.println("SqlDb() <init>");
-   }
-
-   public JdbcDb(String name) {
-      withName(name);
-   }
-
-   public JdbcDb(String name, String driver, String url, String user, String pass, String... ddlUrls) {
-      withName(name);
-      withDriver(driver);
-      withUrl(url);
-      withUser(user);
-      withPass(pass);
-      withDdlUrl(ddlUrls);
-   }
-
-   public JdbcDb(String url, String user, String pass) {
-      withUrl(url);
-      withUser(user);
-      withPass(pass);
-   }
-
-   @Override
-   protected void doStartup(Api api) {
-      if (isType("mysql"))
-         withColumnQuote('`');
-
-      super.doStartup(api);
-
-      api.withApiListener(new ApiListener() {
-
-         @Override
-         public void onStartup(Api api) {
-         }
-
-         @Override
-         public void onShutdown(Api api) {
-         }
-
-         @Override
-         public void afterRequest(Request req, Response res) {
-            try {
-               JdbcConnectionLocal.commit();
-            } catch (Exception ex) {
-               ApiException.throw500InternalServerError(ex, "Error committing tansaction");
-=======
+            }
+
             @Override
             public void beforeStmt(String method, String sql, Object args) {
             }
@@ -378,14 +207,8 @@
                 } catch (Exception ex) {
                     ApiException.throw500InternalServerError(ex, "Error committing tansaction");
                 }
->>>>>>> 8868da36
-            }
-         }
-
-<<<<<<< HEAD
-         @Override
-         public void afterError(Request req, Response res) {
-=======
+            }
+
             @Override
             public void afterError(Request req, Response res) {
 
@@ -394,24 +217,9 @@
                 } catch (Throwable t) {
                     log.warn("Error rollowing back transaction.", t);
                 }
->>>>>>> 8868da36
-
-            try {
-               JdbcConnectionLocal.rollback();
-            } catch (Throwable t) {
-               log.warn("Error rollowing back transaction.", t);
-            }
-
-<<<<<<< HEAD
-         }
-
-         @Override
-         public void beforeFinally(Request req, Response res) {
-            try {
-               JdbcConnectionLocal.close();
-            } catch (Throwable t) {
-               log.warn("Error closing connections.", t);
-=======
+
+            }
+
             @Override
             public void beforeFinally(Request req, Response res) {
                 try {
@@ -419,191 +227,8 @@
                 } catch (Throwable t) {
                     log.warn("Error closing connections.", t);
                 }
->>>>>>> 8868da36
-            }
-         }
-
-<<<<<<< HEAD
-      });
-
-   }
-
-   protected void doShutdown() {
-      if (isType("h2")) {
-         try {
-            String url = getUrl().toUpperCase();
-            if (url.indexOf(":MEM:") > 0 && url.indexOf("DB_CLOSE_DELAY=-1") > 0) {
-               JdbcUtils.execute(getConnection(), "SHUTDOWN");
-            }
-         } catch (Exception ex) {
-            ex.printStackTrace();
-         }
-      }
-
-      DataSource pool = pools.get(this);
-      if (pool != null) {
-         System.out.println("CLOSING CONNECTION POOL : " + getUrl());
-         ((HikariDataSource) pool).close();
-      }
-   }
-
-   @Override
-   public String getType() {
-      if (type != null)
-         return type;
-
-      String url = getUrl();
-      url = url != null ? url : getUrl();
-
-      if (url != null) {
-         if (url.indexOf("mysql") >= 0)
-            return "mysql";
-
-         if (url.indexOf("postgres") >= 0)
-            return "postgres";
-
-         if (url.indexOf("redshift") >= 0)
-            return "redshift";
-
-         if (url.indexOf("sqlserver") >= 0)
-            return "sqlserver";
-
-         if (url.indexOf("h2") >= 0)
-            return "h2";
-      }
-
-      return null;
-   }
-
-   @Override
-   public Results doSelect(Collection coll, List<Term> columnMappedTerms) throws ApiException {
-      SqlQuery query = new SqlQuery(this, coll, columnMappedTerms);
-      return query.doSelect();
-   }
-
-   @Override
-   public List<String> doUpsert(Collection table, List<Map<String, Object>> rows) throws ApiException {
-      try {
-         for (Map<String, Object> row : rows) {
-            for (String key : (Set<String>) new HashSet(row.keySet())) {
-               if (table.getPropertyByColumnName(key) == null)
-                  row.remove(key);
-            }
-         }
-
-         List upserted = JdbcUtils.upsert(getConnection(), table.getTableName(), table.getPrimaryIndex().getColumnNames(), rows);
-
-         for (int i = 0; i < upserted.size(); i++) {
-            String resourceKey = table.encodeResourceKey((Row) upserted.get(i));
-            upserted.set(i, resourceKey);
-         }
-
-         return upserted;
-      } catch (Exception ex) {
-         ApiException.throw500InternalServerError(ex);
-      }
-      return null;
-   }
-
-   @Override
-   public void doPatch(Collection table, List<Map<String, Object>> rows) throws ApiException {
-      try {
-         for (Map<String, Object> row : rows) {
-            for (String key : (Set<String>) new HashSet(row.keySet())) {
-               if (table.getPropertyByColumnName(key) == null)
-                  row.remove(key);
-            }
-         }
-
-         JdbcUtils.update(getConnection(), table.getTableName(), table.getPrimaryIndex().getColumnNames(), rows);
-      } catch (Exception ex) {
-         ApiException.throw500InternalServerError(ex);
-      }
-   }
-
-   @Override
-   public void delete(Collection table, List<Map<String, Object>> columnMappedIndexValues) throws ApiException {
-      try {
-         if (columnMappedIndexValues.size() == 0)
-            return;
-
-         Map<String, Object> firstRow = columnMappedIndexValues.get(0);
-
-         if (firstRow.size() == 1) {
-            String keyCol = firstRow.keySet().iterator().next();
-
-            List values = new ArrayList();
-            for (Map resourceKey : columnMappedIndexValues) {
-               values.add(resourceKey.values().iterator().next());
-            }
-
-            String sql = "";
-            sql += " DELETE FROM " + quoteCol(table.getTableName());
-            sql += " WHERE " + quoteCol(keyCol) + " IN (" + JdbcUtils.getQuestionMarkStr(columnMappedIndexValues.size()) + ")";
-            JdbcUtils.execute(getConnection(), sql, values.toArray());
-         } else {
-            String sql = "";
-            sql += " DELETE FROM " + quoteCol(table.getTableName());
-            sql += " WHERE ";
-
-            List values = new ArrayList();
-            for (Map<String, Object> resourceKey : columnMappedIndexValues) {
-               if (values.size() > 0)
-                  sql += " OR ";
-               sql += "(";
-
-               int i = 0;
-               for (String key : resourceKey.keySet()) {
-                  i++;
-                  if (i > 1)
-                     sql += "AND ";
-                  sql += quoteCol(key) + " = ? ";
-                  values.add(resourceKey.get(key));
-               }
-               sql += ")";
-            }
-            JdbcUtils.execute(getConnection(), sql, values.toArray());
-         }
-      } catch (Exception ex) {
-         ApiException.throw500InternalServerError(ex);
-      }
-   }
-
-   /**
-    * Shortcut for getConnection(true);
-    */
-   public Connection getConnection() throws ApiException {
-      Connection conn = getConnection(true);
-      return conn;
-   }
-
-   /**
-    * Returns a JDBC connection that is shared on the ThreadLocal
-    * with autoCommit managed by this Db and an EngineListener.
-    *
-    * @param managed
-    * @return
-    * @throws ApiException
-    */
-   public Connection getConnection(boolean managed) throws ApiException {
-      return getConnection0(managed);
-   }
-
-   protected Connection getConnection0(boolean managed) throws ApiException {
-      try {
-         Connection conn = !managed ? null : JdbcConnectionLocal.getConnection(this);
-         if (conn == null) {
-            DataSource pool = pools.get(this);
-
-            if (pool == null) {
-               synchronized (this) {
-                  pool = pools.get(this);
-                  if (pool == null) {
-                     pool = createConnectionPool();
-                  }
-                  pools.put(this, pool);
-               }
-=======
+            }
+
         });
 
     }
@@ -676,7 +301,6 @@
             for (int i = 0; i < upserted.size(); i++) {
                 String resourceKey = table.encodeResourceKey((Row) upserted.get(i));
                 upserted.set(i, resourceKey);
->>>>>>> 8868da36
             }
 
             return upserted;
@@ -696,209 +320,6 @@
                 }
             }
 
-<<<<<<< HEAD
-            if (managed) {
-               conn.setAutoCommit(isAutoCommit());
-               JdbcConnectionLocal.putConnection(this, conn);
-            }
-         }
-
-         return conn;
-      } catch (Exception ex) {
-         ApiException.throw500InternalServerError(ex, "Unable to get DB connection");
-         return null;
-      }
-   }
-
-   protected DataSource createConnectionPool() throws Exception {
-      if (ddlUrls.size() > 0) {
-         //createConnectionPool() should only be called once per DB
-         //ddlUrls are used to initialize the db...this is really
-         //useful for things like embedded H2 db that are used for
-         //unit tests.  It could also be used for db upgrade scripts etc.
-         //
-         //it might seem logical to create the pool and then use the
-         //connection from the pool and close it but in practice that
-         //was found to potentially introduce unintended closed
-         //connection errors for some dbs...specifically h2 in testing
-         //so the initialization does not use the pool.
-
-         String driver = getDriver();
-         if (driver != null)
-            Class.forName(driver);
-
-         Connection conn = null;
-         try {
-            String url = getUrl();
-            conn = DriverManager.getConnection(url, getUser(), getPass());
-            conn.setAutoCommit(false);
-            for (String ddlUrl : ddlUrls) {
-               if (Utils.empty(ddlUrl))
-                  continue;
-
-               if (ddlUrl.indexOf(":/") < 0)
-                  ddlUrl = getClass().getClassLoader().getResource(ddlUrl).toString();
-
-               JdbcUtils.runSql(conn, new URL(ddlUrl).openStream());
-            }
-            conn.commit();
-         } catch (Exception ex) {
-            log.warn("Error initializing db with supplied ddl.", ex);
-            if (conn != null)
-               conn.rollback();
-            throw ex;
-         } finally {
-            JdbcUtils.close(conn);
-         }
-      }
-
-      System.out.println("CREATING CONNECTION POOL: " + getUser() + "@" + getUrl());
-
-      HikariConfig config = new HikariConfig();
-      String       driver = getDriver();
-      config.setDriverClassName(driver);
-      config.setJdbcUrl(getUrl());
-      config.setUsername(getUser());
-      config.setPassword(getPass());
-      config.setMaximumPoolSize(getPoolMax());
-
-      if (isType("mysql")) {
-         //-- this is required to remove STRICT_TRANS_TABLES which prevents upserting
-         //-- existing rows without supplying the value of required columns
-         //-- hikari seemed to be overriding 'sessionVariables' set on the jdbc url
-         //-- so this was done to force the config
-         config.setConnectionInitSql("SET @@SESSION.sql_mode= 'NO_ENGINE_SUBSTITUTION'");
-      } else if (isType("sqlserver")) {
-         //-- upserts won't work if you can't upsert an idresource field
-         //-- https://stackoverflow.com/questions/10116759/set-idresource-insert-off-for-all-tables
-         config.setConnectionInitSql("EXEC sp_MSforeachtable @command1=\"PRINT '?'; SET IDENTITY_INSERT ? ON\", @whereand = ' AND EXISTS (SELECT 1 FROM sys.columns WHERE object_id = o.id  AND is_identity = 1) and o.type = ''U'''");
-
-      }
-
-      DataSource pool = new HikariDataSource(config);
-
-      return pool;
-   }
-
-   @Override
-   public void buildCollections() throws ApiException {
-      ResultSet rs = null;
-
-      try {
-
-         if (!isBootstrap()) {
-            return;
-         }
-
-         //this conn is managed by the JdbcConnectionLocal, this looks like a connection leak but is not
-         Connection conn = getConnection();
-
-         DatabaseMetaData dbmd = conn.getMetaData();
-
-         //-- only here to map jdbc type integer codes to strings ex "4" to "BIGINT" or whatever it is
-         Map<String, String> types = new HashMap<String, String>();
-         for (Field field : Types.class.getFields()) {
-            types.put(field.get(null) + "", field.getName());
-         }
-         //--
-
-         //-- the first loop through is going to construct all of the
-         //-- Tbl and Col objects.  There will be a second loop through
-         //-- that caputres all of the foreign key relationships.  You
-         //-- have to do the fk loop second becuase the reference pk
-         //-- object needs to exist so that it can be set on the fk Col
-
-         if (isType("sqlserver")) {
-            String schema = getUrl();
-            int    idx    = schema.toLowerCase().indexOf("databasename=");
-            if (idx > -1) {
-               idx = idx + "databasename=".length();
-            }
-            if (idx == -1) {
-               idx = schema.toLowerCase().indexOf("database=");
-               if (idx > -1) {
-                  idx = idx + "database=".length();
-               }
-            }
-            if (idx > 0) {
-
-               schema = schema.substring(idx);
-               schema = Utils.substringBefore(schema, ";");
-               schema = Utils.substringBefore(schema, "&");
-            } else {
-               schema = "dbo";
-            }
-            rs = dbmd.getTables(conn.getCatalog(), schema, "%", new String[]{"TABLE", "VIEW"});
-         } else
-            rs = dbmd.getTables(conn.getCatalog(), "public", "%", new String[]{"TABLE", "VIEW"});
-         //ResultSet rs = dbmd.getTables(null, "public", "%", new String[]{"TABLE", "VIEW"});
-         boolean hasNext = rs.next();
-         if (!hasNext) {
-            rs = dbmd.getTables(conn.getCatalog(), null, "%", new String[]{"TABLE", "VIEW"});
-            hasNext = rs.next();
-         }
-         if (hasNext)
-            do {
-               String tableCat   = rs.getString("TABLE_CAT");
-               String tableSchem = rs.getString("TABLE_SCHEM");
-               String tableName  = rs.getString("TABLE_NAME");
-               //String tableType = rs.getString("TABLE_TYPE");
-
-               if (includeTables.size() > 0 && !includeTables.containsKey(tableName))
-                  continue;
-
-               Collection table = new Collection(tableName);
-               withCollection(table);
-
-               ResultSet colsRs = dbmd.getColumns(tableCat, tableSchem, tableName, "%");
-
-               while (colsRs.next()) {
-                  String colName = colsRs.getString("COLUMN_NAME");
-                  Object type    = colsRs.getString("DATA_TYPE");
-                  String colType = types.get(type);
-
-                  boolean nullable = colsRs.getInt("NULLABLE") == DatabaseMetaData.columnNullable;
-
-                  Property column = new Property(colName, colType, nullable);
-                  table.withProperties(column);
-               }
-               colsRs.close();
-
-               ResultSet indexMd = dbmd.getIndexInfo(conn.getCatalog(), null, tableName, true, false);
-               while (indexMd.next()) {
-                  String idxName = indexMd.getString("INDEX_NAME");
-                  String idxType = "Other";
-                  String colName = indexMd.getString("COLUMN_NAME");
-
-                  if (idxName == null || colName == null) {
-                     //WDB 2020-02-14 this was put in because SqlServer was
-                     //found to be returning indexes without names.
-                     continue;
-                  }
-
-                  switch (indexMd.getInt("TYPE")) {
-                     case DatabaseMetaData.tableIndexClustered:
-                        idxType = "Clustered";
-                     case DatabaseMetaData.tableIndexHashed:
-                        idxType = "Hashed";
-                     case DatabaseMetaData.tableIndexOther:
-                        idxType = "Other";
-                     case DatabaseMetaData.tableIndexStatistic:
-                        idxType = "Statistic";
-                  }
-
-                  Property column    = table.getProperty(colName);
-                  Object   nonUnique = indexMd.getObject("NON_UNIQUE") + "";
-                  boolean  unique    = !(nonUnique.equals("true") || nonUnique.equals("1"));
-
-                  //this looks like it only supports single column indexes but if
-                  //an index with this name already exists, that means this is another
-                  //column in that index.
-                  table.withIndex(idxName, idxType, unique, column.getColumnName());
-
-               }
-               indexMd.close();
-=======
             JdbcUtils.update(getConnection(), table.getTableName(), table.getPrimaryIndex().getColumnNames(), rows);
         } catch (Exception ex) {
             ApiException.throw500InternalServerError(ex);
@@ -1083,7 +504,6 @@
             if (!isBootstrap()) {
                 return;
             }
->>>>>>> 8868da36
 
             //this conn is managed by the JdbcConnectionLocal, this looks like a connection leak but is not
             Connection conn = getConnection();
@@ -1132,176 +552,6 @@
                 rs = dbmd.getTables(conn.getCatalog(), null, "%", new String[]{"TABLE", "VIEW"});
                 hasNext = rs.next();
             }
-<<<<<<< HEAD
-            while (rs.next());
-         rs.close();
-
-         //-- now link all of the fks to pks
-         //-- this is done after the first loop
-         //-- so that all of the tbls/cols are
-         //-- created first and are there to
-         //-- be connected
-         rs = dbmd.getTables(conn.getCatalog(), "public", "%", new String[]{"TABLE"});
-         hasNext = rs.next();
-         if (!hasNext) {
-            rs = dbmd.getTables(conn.getCatalog(), null, "%", new String[]{"TABLE"});
-            hasNext = rs.next();
-         }
-         if (hasNext)
-            do {
-               String tableName = rs.getString("TABLE_NAME");
-
-               //            System.out.println(tableName);
-               //
-               //            ResultSetMetaData rsmd = rs.getMetaData();
-               //            for(int i = 1; i<= rsmd.getColumnCount(); i++)
-               //            {
-               //               String name = rsmd.getColumnName(i);
-               //               System.out.println(name + " = " + rs.getObject(name));
-               //
-               //            }
-
-               ResultSet keyMd = dbmd.getImportedKeys(conn.getCatalog(), null, tableName);
-               while (keyMd.next()) {
-                  //String pkName = keyMd.getString("PK_NAME");
-                  String fkName = keyMd.getString("FK_NAME");
-
-                  String fkTableName  = keyMd.getString("FKTABLE_NAME");
-                  String fkColumnName = keyMd.getString("FKCOLUMN_NAME");
-                  String pkTableName  = keyMd.getString("PKTABLE_NAME");
-                  String pkColumnName = keyMd.getString("PKCOLUMN_NAME");
-
-                  Property fk = getProperty(fkTableName, fkColumnName);
-                  Property pk = getProperty(pkTableName, pkColumnName);
-                  fk.withPk(pk);
-
-                  Collection coll = getCollectionByTableName(fkTableName);
-                  if (coll != null) {
-                     //System.out.println("FOREIGN_KEY: " + tableName + " - " + pkName + " - " + fkName + "- " + fkTableName + "." + fkColumnName + " -> " + pkTableName + "." + pkColumnName);
-                     coll.withIndex(fkName, "FOREIGN_KEY", false, fk.getColumnName());
-                  }
-
-               }
-               keyMd.close();
-            }
-            while (rs.next());
-
-         rs.close();
-      } catch (Exception ex) {
-         ApiException.throw500InternalServerError(ex);
-      } finally {
-         Utils.close(rs);
-      }
-
-      //-- causes collection and property names to be beautified
-      super.buildCollections();
-   }
-
-   public JdbcDb withType(String type) {
-      if ("mysql".equals(type))
-         withStringQuote('`');
-
-      return super.withType(type);
-   }
-
-   public JdbcDb withConfig(String driver, String url, String user, String pass) {
-      withDriver(driver);
-      withUrl(url);
-      withUser(user);
-      withPass(pass);
-      return this;
-   }
-
-   public String getDriver() {
-      if (driver == null && url != null)
-         return DEFAULT_DRIVERS.get(getType());
-
-      return driver;
-   }
-
-   public JdbcDb withDriver(String driver) {
-      this.driver = driver;
-      return this;
-   }
-
-   public String getUrl() {
-      return url;
-   }
-
-   public JdbcDb withUrl(String url) {
-      this.url = url;
-      return this;
-   }
-
-   public String getUser() {
-      return user;
-   }
-
-   public JdbcDb withUser(String user) {
-      this.user = user;
-      return this;
-   }
-
-   public String getPass() {
-      return pass;
-   }
-
-   public JdbcDb withPass(String pass) {
-      this.pass = pass;
-      return this;
-   }
-
-   public int getPoolMax() {
-      return poolMax;
-   }
-
-   public void setPoolMax(int poolMax) {
-      this.poolMax = poolMax;
-   }
-
-   public int getIdleConnectionTestPeriod() {
-      return idleConnectionTestPeriod;
-   }
-
-   public void setIdleConnectionTestPeriod(int idleConnectionTestPeriod) {
-      this.idleConnectionTestPeriod = idleConnectionTestPeriod;
-   }
-
-   public JdbcDb withStringQuote(char stringQuote) {
-      this.stringQuote = stringQuote;
-      return this;
-   }
-
-   public JdbcDb withColumnQuote(char columnQuote) {
-      this.columnQuote = columnQuote;
-      return this;
-   }
-
-   public String quoteCol(String columnName) {
-      return columnQuote + columnName + columnQuote;
-   }
-
-   public String quoteStr(String string) {
-      return stringQuote + string + stringQuote;
-   }
-
-   public JdbcDb withDdlUrl(String... ddlUrl) {
-      for (int i = 0; ddlUrl != null && i < ddlUrl.length; i++) {
-         ddlUrls.add(ddlUrl[i]);
-      }
-
-      return this;
-   }
-
-   public boolean isAutoCommit() {
-      return autoCommit;
-   }
-
-   public JdbcDb withAutoCommit(boolean autoCommit) {
-      this.autoCommit = autoCommit;
-      return this;
-   }
-=======
             if (hasNext)
                 do {
                     String tableCat   = rs.getString("TABLE_CAT");
@@ -1533,6 +783,5 @@
         this.autoCommit = autoCommit;
         return this;
     }
->>>>>>> 8868da36
 
 }