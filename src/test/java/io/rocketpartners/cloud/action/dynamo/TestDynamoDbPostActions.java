--- conflicted
+++ resolved
@@ -6,6 +6,7 @@
 
 import org.junit.Test;
 
+import io.rocketpartners.cloud.action.rest.TestRestGetActions;
 import io.rocketpartners.cloud.model.ObjectNode;
 import io.rocketpartners.cloud.model.Response;
 import io.rocketpartners.cloud.service.Service;
@@ -14,10 +15,6 @@
 
 public class TestDynamoDbPostActions extends TestCase
 {
-<<<<<<< HEAD
-
-=======
->>>>>>> b80b324c
    protected Service service() throws Exception
    {
       return DynamoServiceFactory.service();
