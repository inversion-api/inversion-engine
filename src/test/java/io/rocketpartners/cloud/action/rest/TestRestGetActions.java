package io.rocketpartners.cloud.action.rest;

import java.util.Arrays;
import java.util.List;

import org.junit.Test;

import io.rocketpartners.cloud.model.ArrayNode;
import io.rocketpartners.cloud.model.ObjectNode;
import io.rocketpartners.cloud.model.Response;
import io.rocketpartners.cloud.service.Service;
import io.rocketpartners.cloud.utils.Utils;
import junit.framework.TestCase;

public abstract class TestRestGetActions extends TestCase
{
   protected abstract String collectionPath();

   protected abstract Service service() throws Exception;

   /**
    * Returns the last response handled by the service.
    * This is needed for subclasses to decorate test methods
    * @return
    */
   protected Response response() throws Exception
   {
      return service().response();
   }

   protected String url(String path)
   {
      if (path.startsWith("http"))
         return path;

      String cp = collectionPath();

      if (cp.length() == 0)
         return path;

      if (!cp.endsWith("/"))
         cp += "/";

      while (path.startsWith("/"))
         path = path.substring(1, path.length());

      //      if (path.indexOf(cp) > -1 || path.startsWith("http"))
      //         return path;

      return "http://localhost/" + cp + path;
   }

   @Test
   public void testLimit01() throws Exception
   {
      Service service = service();
      Response res = null;
      ObjectNode json = null;

      res = service.get(url("orders?limit=5")).statusOk();
      json = res.getJson();
      assertEquals(5, json.find("meta.pageSize"));
      assertEquals(5, res.data().length());
   }

   @Test
   public void testSort01() throws Exception
   {
      Service service = service();
      Response res = null;

      String url = url("orders?limit=2&sort=orderid");

      res = service.get(url);
      res.dump();

      assertEquals(2, res.data().length());
      String href = res.findString("data.0.href");

      assertTrue(href.endsWith("/orders/10248"));

      res = service.get(url("orders?limit=2&sort=-orderid"));
      res.dump();

      assertEquals(2, res.data().length());
      href = res.findString("data.0.href");
      assertTrue(href.endsWith("/orders/11077"));

   }

   @Test
   public void testPagination01() throws Exception
   {
      Service service = service();
      Response res = null;

      int total = 0;
      int pages = 0;
      String start = url("orders?limit=5&sort=orderId");
      String next = start;
      do
      {
         res = service.get(next);
         res.dump();

         if (res.data().size() == 0)
            break;

         total += res.data().length();
         pages += 1;

         next = res.next();

         assertEquals(5, res.data().length());
         assertEquals(5, res.find("meta.pageSize"));
      }
      while (pages < 200 && next != null);

      assertEquals(166, pages);
      assertEquals(830, total);
   }

   @Test
<<<<<<< HEAD
   public void testEq01() throws Exception
=======
   public void testEw01() throws Exception
   {
      Service service = service();
      Response res = null;
      res = service.get(url("orders?ew(shipname,Chevalier)"));
      ArrayNode data = res.data();
      assertTrue(data.size() > 0);
      for (Object o : data)
      {
         assertTrue(((ObjectNode) o).getString("shipname").endsWith("Chevalier"));
      }
   }

   @Test
   public void testLt01() throws Exception
   {
      Service service = service();
      Response res = null;
      res = service.get(url("orders?limit=5&lt(freight,2)"));
      ArrayNode data = res.data();
      assertTrue(data.size() > 0);
      for (Object o : data)
      {
         assertTrue(Float.parseFloat(((ObjectNode) o).getString("freight")) < 2);
      }
   }

   public void testEmp01() throws Exception
   {
      Service service = service();
      Response res = null;

      res = service.get(url("orders?limit=5&emp(shipregion)"));
      List<ObjectNode> list = res.data().asList();
      for (ObjectNode result : list)
      {
         String shipregion = result.getString("shipregion");
         assertTrue("shipregion was supposed to be empty but was: '" + shipregion + "'", Utils.empty(shipregion));
      }
   }

   public void testN01() throws Exception
   {
      Service service = service();
      Response res = null;
      ObjectNode json = null;
      ArrayNode data = null;

      res = service.get(url("orders?limit=5&n(shipRegion)")).statusOk();
      json = res.getJson();
      data = json.getArray("data");
      assertTrue(data.length() > 0);
      for (Object o : data)
      {
         assertNull(((ObjectNode) o).getString("shipregion"));
      }
   }

   @Test
   public void testLe01() throws Exception
   {
      Service service = service();
      Response res = null;
      res = service.get(url("orders?limit=5&le(freight,2)"));
      ArrayNode data = res.data();
      assertTrue(data.size() > 0);
      for (Object o : data)
      {
         assertTrue(Float.parseFloat(((ObjectNode) o).getString("freight")) <= 2);
      }
   }

   @Test
   public void testIn01() throws Exception
   {
      Service service = service();
      Response res = null;
      res = service.get(url("orders?in(orderid,10249,10258,10252)"));
      ArrayNode data = res.data();
      List<String> list = Arrays.asList("10249", "10258", "10252");
      assertEquals(3, data.length());
      for (Object obj : data)
      {
         assertTrue(list.contains(((ObjectNode) obj).getString("orderId")));
      }
   }

   public void testNemp01() throws Exception
   {
      Service service = service();
      Response res = null;
      res = service.get(url("orders?limit=5&nemp(shipregion)"));
      List<ObjectNode> list = res.data().asList();
      for (ObjectNode result : list)
      {
         String shipregion = result.getString("shipregion");
         assertFalse("shipregion was not supposed to be empty but was: '" + shipregion + "'", Utils.empty(shipregion));
      }
   }

   public void testN02() throws Exception
>>>>>>> b80b324c
   {
      Service service = service();
      Response res = null;
      ObjectNode json = null;
<<<<<<< HEAD
      res = service.get(url("orders?eq(orderid,10248)"));
      json = res.getJson();
      assertEquals(1, json.find("meta.foundRows"));
      assertTrue(res.findString("data.0.orderid").equals("10248"));
   }
 
   @Test
   public void testWo01() throws Exception
=======

      res = service.get(url("orders?limit=5&n(shipCountry)")).statusOk();
      json = res.getJson();
      assertTrue(json.getArray("data").length() == 0);
   }

   @Test
   public void testNn01() throws Exception
>>>>>>> b80b324c
   {
      Service service = service();
      Response res = null;
      ObjectNode json = null;
      ArrayNode data = null;

<<<<<<< HEAD
      res = service.get(url("orders?eq(employeeid,5)"));
      json = res.getJson();
      assertEquals(42, json.find("meta.foundRows"));

      res = service.get(url("orders?eq(employeeid,5)&wo(shipcountry,witzer)"));
      json = res.getJson();
      data = json.getArray("data");
      assertEquals(41, json.find("meta.foundRows"));
      for (Object o : data)
      {
         assertFalse(((ObjectNode) o).getString("shipcountry").contains("witzer"));
      }
   }
=======
      res = service.get(url("orders?limit=5&nn(shipRegion)")).statusOk();
      json = res.getJson();
      data = json.getArray("data");
      assertTrue(data.length() > 0);
      for (Object o : data)
      {
         assertNotNull(((ObjectNode) o).getString("shipregion"));
      }
   }

   @Test
   public void testOut01() throws Exception
   {
      Service service = service();
      Response res = null;
      res = service.get(url("employees?out(employeeid,1,2)")).statusOk();
      List<String> employeeIDs = Arrays.asList("1", "2");
      assertEquals(7, res.data().length());
      for (Object obj : res.data())
      {
         assertFalse(employeeIDs.contains(((ObjectNode) obj).getString("orderId")));
      }
   }

   public void testSw01() throws Exception
   {
      Service service = service();
      Response res = null;
      ObjectNode json = null;
      ArrayNode data = null;

      res = service.get(url("orders?limit=5&sw(customerId,VI)")).statusOk();
      json = res.getJson();
      data = json.getArray("data");
      assertTrue(data.length() > 0);
      for (Object o : data)
      {
         assertTrue(((ObjectNode) o).getString("customerid").startsWith("VI"));
      }
   }

   @Test
   public void testW01() throws Exception
   {
      Service service = service();
      Response res = null;
      res = service.get(url("employees?w(city,ondon)")).statusOk();
      assertEquals(4, res.data().length());
      for (Object obj : res.data())
      {
         assertTrue(((ObjectNode) obj).getString("city").contains("ondon"));
      }
   }

   public void testSw02() throws Exception
   {
      Service service = service();
      Response res = null;
      ObjectNode json = null;

      res = service.get(url("orders?limit=5&sw(customerId,Z)")).statusOk();
      json = res.getJson();
      assertTrue(json.getArray("data").length() == 0);
   }

   @Test
   public void testLike01() throws Exception
   {
      Service service = service();
      Response res = null;
      ObjectNode json = null;
      ArrayNode data = null;

      res = service.get(url("orders?limit=5&like(customerId,*VI*)")).statusOk();
      json = res.getJson();
      data = json.getArray("data");
      assertTrue(data.length() > 0);
      for (Object o : data)
      {
         assertTrue(((ObjectNode) o).getString("customerid").contains("VI"));
      }
   }

   @Test
   public void testLike02() throws Exception
   {
      Service service = service();
      Response res = null;
      ObjectNode json = null;

      res = service.get(url("orders?limit=5&like(customerId,*ZZ*)")).statusOk();
      json = res.getJson();
      assertTrue(json.getArray("data").length() == 0);
   }
>>>>>>> b80b324c
}<|MERGE_RESOLUTION|>--- conflicted
+++ resolved
@@ -121,9 +121,6 @@
    }
 
    @Test
-<<<<<<< HEAD
-   public void testEq01() throws Exception
-=======
    public void testEw01() throws Exception
    {
       Service service = service();
@@ -225,21 +222,10 @@
    }
 
    public void testN02() throws Exception
->>>>>>> b80b324c
-   {
-      Service service = service();
-      Response res = null;
-      ObjectNode json = null;
-<<<<<<< HEAD
-      res = service.get(url("orders?eq(orderid,10248)"));
-      json = res.getJson();
-      assertEquals(1, json.find("meta.foundRows"));
-      assertTrue(res.findString("data.0.orderid").equals("10248"));
-   }
- 
-   @Test
-   public void testWo01() throws Exception
-=======
+   {
+      Service service = service();
+      Response res = null;
+      ObjectNode json = null;
 
       res = service.get(url("orders?limit=5&n(shipCountry)")).statusOk();
       json = res.getJson();
@@ -248,28 +234,12 @@
 
    @Test
    public void testNn01() throws Exception
->>>>>>> b80b324c
-   {
-      Service service = service();
-      Response res = null;
-      ObjectNode json = null;
-      ArrayNode data = null;
-
-<<<<<<< HEAD
-      res = service.get(url("orders?eq(employeeid,5)"));
-      json = res.getJson();
-      assertEquals(42, json.find("meta.foundRows"));
-
-      res = service.get(url("orders?eq(employeeid,5)&wo(shipcountry,witzer)"));
-      json = res.getJson();
-      data = json.getArray("data");
-      assertEquals(41, json.find("meta.foundRows"));
-      for (Object o : data)
-      {
-         assertFalse(((ObjectNode) o).getString("shipcountry").contains("witzer"));
-      }
-   }
-=======
+   {
+      Service service = service();
+      Response res = null;
+      ObjectNode json = null;
+      ArrayNode data = null;
+
       res = service.get(url("orders?limit=5&nn(shipRegion)")).statusOk();
       json = res.getJson();
       data = json.getArray("data");
@@ -364,5 +334,38 @@
       json = res.getJson();
       assertTrue(json.getArray("data").length() == 0);
    }
->>>>>>> b80b324c
+   
+   @Test
+   public void testEq01() throws Exception
+   {
+      Service service = service();
+      Response res = null;
+      ObjectNode json = null;
+      res = service.get(url("orders?eq(orderid,10248)"));
+      json = res.getJson();
+      assertEquals(1, json.find("meta.foundRows"));
+      assertTrue(res.findString("data.0.orderid").equals("10248"));
+   }
+ 
+   @Test
+   public void testWo01() throws Exception
+   {
+      Service service = service();
+      Response res = null;
+      ObjectNode json = null;
+      ArrayNode data = null;
+
+      res = service.get(url("orders?eq(employeeid,5)"));
+      json = res.getJson();
+      assertEquals(42, json.find("meta.foundRows"));
+
+      res = service.get(url("orders?eq(employeeid,5)&wo(shipcountry,witzer)"));
+      json = res.getJson();
+      data = json.getArray("data");
+      assertEquals(41, json.find("meta.foundRows"));
+      for (Object o : data)
+      {
+         assertFalse(((ObjectNode) o).getString("shipcountry").contains("witzer"));
+      }
+   }
 }