--- conflicted
+++ resolved
@@ -121,7 +121,6 @@
    }
 
    @Test
-<<<<<<< HEAD
    public void testEmp01() throws Exception
    {
       Service service = service();
@@ -133,7 +132,9 @@
       {
          String shipregion = result.getString("shipregion");
          assertTrue("shipregion was supposed to be empty but was: '" + shipregion + "'", Utils.empty(shipregion));
-=======
+      }
+   }
+
    public void testN01() throws Exception
    {
       Service service = service();
@@ -148,12 +149,10 @@
       for (Object o : data)
       {
          assertNull(((ObjectNode) o).getString("shipregion"));
->>>>>>> 64770c77
-      }
-   }
-
-   @Test
-<<<<<<< HEAD
+      }
+   }
+
+   @Test
    public void testNemp01() throws Exception
    {
       Service service = service();
@@ -166,7 +165,7 @@
          assertFalse("shipregion was not supposed to be empty but was: '" + shipregion + "'",Utils.empty(shipregion));
       }
    }
-=======
+
    public void testN02() throws Exception
    {
       Service service = service();
@@ -255,6 +254,4 @@
       json = res.getJson();
       assertTrue(json.getArray("data").length() == 0);
    }
-
->>>>>>> 64770c77
 }