/*
 * Copyright (c) 2015-2018 Rocket Partners, LLC
 * http://rocketpartners.io
 *
 * This program is free software: you can redistribute it and/or modify
 * it under the terms of the GNU Affero General Public License as
 * published by the Free Software Foundation, either version 3 of the
 * License, or (at your option) any later version.
 * This program is distributed in the hope that it will be useful,
 * but WITHOUT ANY WARRANTY; without even the implied warranty of
 * MERCHANTABILITY or FITNESS FOR A PARTICULAR PURPOSE. See the
 * GNU Affero General Public License for more details.
 * You should have received a copy of the GNU Affero General Public License
 * along with this program. If not, see <https://www.gnu.org/licenses/>.
 */
package io.rcktapp.api.service;

import java.io.InputStream;
import java.lang.reflect.Field;
import java.sql.Connection;
import java.sql.DatabaseMetaData;
import java.sql.DriverManager;
import java.sql.ResultSet;
import java.sql.Types;
import java.util.ArrayList;
import java.util.HashMap;
import java.util.HashSet;
import java.util.List;
import java.util.Map;
import java.util.Properties;
import java.util.Set;
import java.util.Vector;

import javax.servlet.ServletConfig;
import javax.servlet.ServletContext;
import javax.servlet.ServletException;

import org.atteo.evo.inflector.English;
import org.slf4j.Logger;
import org.slf4j.LoggerFactory;

import com.mchange.v2.c3p0.ComboPooledDataSource;

import io.forty11.j.J;
import io.forty11.sql.Rows.Row;
import io.forty11.sql.Sql;
import io.forty11.web.Url;
import io.rcktapp.api.Acl;
import io.rcktapp.api.Action;
import io.rcktapp.api.Api;
import io.rcktapp.api.ApiException;
import io.rcktapp.api.Attribute;
import io.rcktapp.api.Chain;
import io.rcktapp.api.Collection;
import io.rcktapp.api.Column;
import io.rcktapp.api.Db;
import io.rcktapp.api.Endpoint;
import io.rcktapp.api.Entity;
import io.rcktapp.api.Handler;
import io.rcktapp.api.Permission;
import io.rcktapp.api.Relationship;
import io.rcktapp.api.Request;
import io.rcktapp.api.Response;
import io.rcktapp.api.Role;
import io.rcktapp.api.SC;
import io.rcktapp.api.Table;
import io.rcktapp.utils.AutoWire;

/**
 * Servlet implementation class RestService
 *
 * Notes on REST verbs and status code responses:
 * ------------------------------------------
 * -- TODO
 * ------------------------------------------
 *  
 *  - GET allow filter params to involve joined tables
 *      - may need to left join all FKs to the root query to make it work

 *  - GET lastmodified & eTag caching
 *  - GET/PUT/POST eTag header
 *  - DELETE
 *  - PUT
 *  - Nested PUT/POST
 *  
 *  - Security
 *  - Rate limiting
 *  - Connection pool, hold / reuse connections.
 *  - lastModified column Support
 *  - support for "deleted" column
 *  - object version support
 *  - full logging w/ rollback
 *  -
 *  - DONE - GET expansion control
 *  - DONE - GET 404 in resource not found
 *  - DONE - GET with comma seperated list of ids
 *  - DONE - Make everything case insensative
 *  - DONE - GET paging/sorting
 *  - DONE - GET query term parser
 *  - DONE - Many 2 Many POST
 *  - DONE - 201 w/ Location header response
 *  - DONE - Auto bootstrap DB/API w/ API cache, only store exceptions in DB
 *  - DONE - batch post
 *  - DONE - GZIP support
 * 
 * 
 * ------------------------------------------
 * @see http://www.vinaysahni.com/best-practices-for-a-pragmatic-restful-api
 * @see http://www.restapitutorial.com/lessons/httpmethods.html
 *
 * @see http://blog.mwaysolutions.com/2014/06/05/10-best-practices-for-better-restful-api/
 * @see http://stackoverflow.com/questions/12806386/standard-json-api-response-format
 * @see https://stormpath.com/blog/linking-and-resource-expansion-rest-api-tips/
 *
 * http://restful-api-design.readthedocs.org/en/latest/intro.html
 *
 * http://stackoverflow.com/questions/297005/what-is-the-gold-standard-for-website-apis-twitter-flickr-facebook-etc
 *
 * https://stripe.com/docs/api/curl#intro
 * http://samplacette.com/five-json-rest-api-link-formats-compared/
 * https://www.mnot.net/blog/2011/11/25/linking_in_json
 * http://stateless.co/hal_specification.html
 * http://tools.ietf.org/html/draft-kelly-json-hal-03
 * https://blog.safaribooksonline.com/2013/05/23/instrumenting-apis-with-links-in-rest/
 *
 * Error Codes:
 *      http://msdn.microsoft.com/en-us/library/azure/dd179357.aspx
 *      http://www.restapitutorial.com/httpstatuscodes.html
 *
 * http://www.restapitutorial.com/media/RESTful_Best_Practices-v1_1.pdf
 *
 * odata endpoint filters: http://msdn.microsoft.com/en-us/library/gg309461.aspx
 *
 * http://bitoftech.net/2014/01/13/tutorial-for-building-spa-using-angularjs-example/
 * http://bitoftech.net/2014/01/13/building-spa-using-angularjs-part-1/
 *
 * https://spring.io/guides/gs/consuming-rest-angularjs/
 * http://patrickgrimard.com/2014/05/16/pagination-with-spring-data-and-hateoas-in-an-angularjs-app/
 * https://florian.voutzinos.com/blog/data-tables-with-symfony-angular/
 * http://patrickgrimard.com/2014/05/16/pagination-with-spring-data-and-hateoas-in-an-angularjs-app/
 * http://ianbattersby.github.io/blog/2013/09/05/5-days-of-simple-web-hateoas/
 *
 */
public class Snooze extends Service
{
   static Logger   log           = LoggerFactory.getLogger(Snooze.class);
   
   Set<Api> reloads       = new HashSet();
   Thread   reloadTimer   = null;
   long     reloadTimeout = 60 * 1000;

   //in progress loads used to prevent the same api
   //from loading multiple times in concurrent threads
   Vector   loadingApis   = new Vector();

   boolean  inited        = false;

   public Snooze() throws Exception
   {

   }

   @Override
   public void init(ServletConfig config) throws ServletException
   {
      super.init(config);

      try
      {
         ServletContext cx = getServletContext();
         InputStream is = cx.getResourceAsStream("/WEB-INF/snooze.properties");
         init(is);
      }
      catch (Exception e)
      {
         throw new ServletException("Error loading configuration", e);
      }
   }

   public void init(InputStream config) throws Exception
   {
      if (inited)
         return;

      inited = true;

      initProperties(config);

      reloadTimer = new Thread(new Runnable()
         {
            @Override
            public void run()
            {
               while (true)
               {
                  try
                  {
                     Set<Api> toReload = reloads;
                     reloads = new HashSet();

                     for (Api oldCopy : toReload)
                     {
                        try
                        {
                           Api newCopy = loadApi(oldCopy.getId());
                           addApi(newCopy);
                        }
                        catch (Exception ex)
                        {
                           log.error("Error reloading apis", ex);

                           //unpublishing the api here is a "fail fast" 
                           //technique to prevent it from continually 
                           //failing and crapping out the repubish queue
                           //for all clients
                           removeApi(oldCopy);

                        }
                     }

                     J.sleep(reloadTimeout);
                  }
                  catch (Throwable t)
                  {
                     log.error("Error reloading apis", t);
                  }
               }
            }
         }, "api-reloader");
      reloadTimer.setDaemon(true);
      reloadTimer.start();

   }

   public void initProperties(InputStream is) throws Exception
   {
      //      InputStream is = cx.getResourceAsStream(file);
      //
      //      if (is != null)
      //         System.out.println("loading: " + file);

      Properties props = new Properties();
      props.load(is);

      //reflectively sets snooze.* props from the snooze config on this instance
      AutoWire w = new AutoWire();
      w.putBean("snooze", this);
      w.load(props);

      if (driver != null)
      {
         ComboPooledDataSource cpds = new ComboPooledDataSource();
         cpds.setDriverClass(driver);
         cpds.setJdbcUrl(url);
         cpds.setUser(user);
         cpds.setPassword(pass);
         cpds.setMinPoolSize(poolMin);
         cpds.setMaxPoolSize(poolMax);

         ds = cpds;
      }

      AutoWire wire = new AutoWire()
         {
            @Override
            public void onLoad(String name, Object module, Map<String, Object> props) throws Exception
            {
               Field field = getField("name", module.getClass());
               if (field != null && field.get(module) == null)
                  field.set(module, name);

               if (module instanceof Handler)
                  addHandler(name, (Handler) module);

               if (module instanceof Api)
               {
                  addApi((Api) module);

                  for (Db db : ((Api) module).getDbs())
                  {
                     bootstrapDb(db);
                     bootstrapApi((Api) module, db);
                  }
               }
            }
         };
      wire.load(props);

   }

   @Override
   public void doService(Service service, Chain parent, ApiMatch match, Endpoint endpoint, Request req, Response res) throws Exception
   {
      try
      {
         super.doService(service, parent, match, endpoint, req, res);
         Api api = match.api;
         if (api != null && api.isReloadable() && api.isDebug())
            reloads.add(api);
      }
      catch (Exception ex)
      {
         throw ex;
      }
   }

   /**
    * Overridden to lazy load APIs from the DB
    */
   public ApiMatch findApi(Url url) throws Exception
   {
      ApiMatch match = super.findApi(url);
      if (match == null)
      {
         Api api = loadApi(url);
         if (api != null)
         {
            addApi(api);
            match = super.findApi(url);
         }
      }
      return match;
   }

   /**
    * Returns a completely new copy of the API loaded from the DB(s).  There
    * is no caching in this method.  This will cause the API to auto bootstrap 
    * if there are no collections and will store the api 
    */
   Api loadApi(Url url) throws Exception
   {
      Connection conn = null;
      Api api = null;
      //String apiUrl = null;

      try
      {
         conn = getConnection();
         if (conn != null)
         {

            String accountCode = null;
            String apiCode = null;

            String host = url.getHost();
            int numPeriods = host.length() - host.replace(".", "").length();
            if (numPeriods == 2)//if this is a three part host name hostKey.domain.com
            {
               accountCode = host.substring(0, host.indexOf("."));
            }

            String path = url.getPath();

            if (!J.empty(servletMapping))
            {
               String match = servletMapping.endsWith("/") ? servletMapping : (servletMapping + "/");

               if (path.indexOf(match) < 0)
               {
                  //caused if your servlet container is setup to route to something like *
                  //but you set a servletMapping on the Service/Snooze servlet probably something like "api/"
                  throw new ApiException(SC.SC_404_NOT_FOUND, "Servlet path mapping and Service.servletMapping paramters do not match.");
               }

               path = path.substring(path.indexOf(match) + match.length(), path.length());
            }
            while (path.startsWith("/"))
            {
               path = path.substring(1, path.length());
            }
            while (path.endsWith("/"))
            {
               path = path.substring(0, path.length() - 1);
            }

            String[] parts = path.split("\\/");

            for (int i = 0; i < parts.length; i++)
            {
               if (i == 0 && accountCode == null)
               {
                  accountCode = parts[i];
                  continue;
               }

               if (!parts[i].equalsIgnoreCase(accountCode))
               {
                  apiCode = parts[i];
                  break;
               }
            }

            if (J.empty(accountCode) || J.empty(apiCode))
            {
               return null;
            }

            String sql = "SELECT a.*, a.apiCode, n.accountCode FROM Api a JOIN Account n ON a.accountId = n.id WHERE (n.accountCode = ? AND n.accountCode = a.apiCode) OR (n.accountCode = ? AND  a.apiCode = ?) LIMIT 1";

            api = (Api) Sql.selectObject(conn, sql, new Api(), accountCode, accountCode, apiCode);

            if (api == null || api.getId() <= 0)
            {
               throw new ApiException(SC.SC_400_BAD_REQUEST, "Unable to find an API for url: '" + url + "'");
            }

            synchronized (this)
            {
               while (loadingApis.contains(api.getId()))
               {
                  try
                  {
                     this.wait();
                  }
                  catch (InterruptedException ex)
                  {

                  }
                  Api alreadyLoaded = getApi(api.getId());
                  if (alreadyLoaded != null)
                     return alreadyLoaded;
               }

               loadingApis.add(api.getId());
            }

            api = loadApi(api.getId());

         }
      }
      finally
      {
         synchronized (this)
         {
            if (api != null)
               loadingApis.remove(api.getId());

            notifyAll();
         }

         Sql.close(conn);
      }

      return api;
   }

   protected Api loadApi(long apiId) throws Exception
   {
      Connection conn = null;
      Api api = null;
      try
      {
         conn = getConnection();

         String sql = "SELECT a.*, a.apiCode, n.accountCode FROM Api a JOIN Account n ON a.accountId = n.id WHERE a.id = ? LIMIT 1";

         api = (Api) Sql.selectObject(conn, sql, new Api(), apiId);

         sql = "";
         sql += " SELECT d.* FROM Db d ";
         sql += " JOIN ApiDbs ad ON ad.dbId = d.id ";
         sql += " JOIN Api a ON ad.apiId = a.id ";
         sql += " WHERE a.id = ? ";

         List vars = new ArrayList();
         vars.add(api.getId());

         List<Db> dbs = Sql.selectObjects(conn, sql, Db.class, vars.toArray());
         api.setDbs(dbs);

         for (Db db : dbs)
         {
            bootstrapDb(db);
            bootstrapApi(api, db);
         }

         List<Acl> acls = Sql.selectObjects(conn, "SELECT * FROM Acl WHERE apiId = ?", Acl.class, api.getId());
         api.setAcls(acls);
         for (Acl acl : acls)
         {
            acl.setPermissions(Sql.selectObjects(conn, "SELECT p.* FROM Permission p JOIN AclPermission ap WHERE ap.aclId = ?", Permission.class, acl.getId()));
            acl.setRoles(Sql.selectObjects(conn, "SELECT r.* FROM Role r JOIN AclRole ar WHERE ar.aclId = ?", Role.class, acl.getId()));
         }

         List<Endpoint> endpoints = Sql.selectObjects(conn, "SELECT * FROM Endpoint WHERE apiId = ?", Endpoint.class, api.getId());
         api.setEndpoints(endpoints);

         for (Endpoint endpoint : endpoints)
         {
            //endpoint.setPermissions(Sql.selectObjects(conn, "SELECT p.* FROM Permission p JOIN EndpointPermission ep WHERE ep.endpointId = ?", Permission.class, endpoint.getId()));
            //endpoint.setRoles(Sql.selectObjects(conn, "SELECT r.* FROM Role r JOIN EndpointRole er WHERE er.endpointId = ?", Role.class, endpoint.getId()));

            List<Action> actions = Sql.selectObjects(conn, "SELECT * FROM Action WHERE endpointId = ?", Action.class, endpoint.getId());
            for (Action action : actions)
            {
               loadAction(conn, action);
               endpoint.addAction(action);
            }

         }

         List<Action> actions = Sql.selectObjects(conn, "SELECT * FROM Action where endpointId IS NULL", Action.class);
         for (Action action : actions)
         {
            loadAction(conn, action);
            api.addAction(action);
         }
      }
      finally
      {
         Sql.close(conn);
      }

      return api;
   }

   void loadAction(Connection conn, Action action) throws Exception
   {
      Row handlerRow = Sql.selectRow(conn, "SELECT * FROM Handler WHERE id = ?", action.getHandlerId());

      AutoWire aw = new AutoWire();

      String cn = handlerRow.getString("className");
      if (!J.empty(cn))
      {
         aw.add("handler.className", cn);
      }

      String params = handlerRow.getString("params");
      if (!J.empty(params))
      {
         aw.add(params);
      }

      aw.load();
      Handler handler = aw.getBean(Handler.class);
      action.setHandler(handler);
   }

   public void bootstrapDb(Db db) throws Exception
   {
      String driver = db.getDriver();
      Class.forName(driver);
      Connection apiConn = DriverManager.getConnection(db.getUrl(), db.getUser(), db.getPass());

      try
      {

         DatabaseMetaData dbmd = apiConn.getMetaData();

         //-- only here to map jdbc type integer codes to strings ex "4" to "BIGINT" or whatever it is
         Map<String, String> types = new HashMap<String, String>();
         for (Field field : Types.class.getFields())
         {
            types.put(field.get(null) + "", field.getName());
         }
         //--

         //-- the first loop through is going to construct all of the
         //-- Tbl and Col objects.  There will be a second loop through
         //-- that caputres all of the foreign key relationships.  You
         //-- have to do the fk loop second becuase the reference pk
         //-- object needs to exist so that it can be set on the fk Col
         ResultSet rs = dbmd.getTables(null, "public", "%", new String[]{"TABLE", "VIEW"});
         while (rs.next())
         {
            String tableCat = rs.getString("TABLE_CAT");
            String tableSchem = rs.getString("TABLE_SCHEM");
            String tableName = rs.getString("TABLE_NAME");
            //String tableType = rs.getString("TABLE_TYPE");

            Table table = new Table(db, tableName);
            db.addTable(table);

            ResultSet colsRs = dbmd.getColumns(tableCat, tableSchem, tableName, "%");

            while (colsRs.next())
            {
               String colName = colsRs.getString("COLUMN_NAME");
               Object type = colsRs.getString("DATA_TYPE");
               String colType = types.get(type);

               boolean nullable = colsRs.getInt("NULLABLE") == DatabaseMetaData.columnNullable;

               Column column = new Column(table, colName, colType, nullable);
               table.addColumn(column);

               //               if (DELETED_FLAGS.contains(colName.toLowerCase()))
               //               {
               //                  table.setDeletedFlag(column);
               //               }
            }
            colsRs.close();

            ResultSet indexMd = dbmd.getIndexInfo(apiConn.getCatalog(), null, tableName, true, false);
            while (indexMd.next())
            {
               String colName = indexMd.getString("COLUMN_NAME");
               Column col = db.getColumn(tableName, colName);
               col.setUnique(true);
            }
            indexMd.close();

         }
         rs.close();

         //-- now link all of the fks to pks
         //-- this is done after the first loop
         //-- so that all of the tbls/cols are
         //-- created first and are there to
         //-- be connected
         rs = dbmd.getTables(null, "public", "%", new String[]{"TABLE"});
         while (rs.next())
         {
            String tableName = rs.getString("TABLE_NAME");

            ResultSet keyMd = dbmd.getImportedKeys(apiConn.getCatalog(), null, tableName);
            while (keyMd.next())
            {
               String fkTableName = keyMd.getString("FKTABLE_NAME");
               String fkColumnName = keyMd.getString("FKCOLUMN_NAME");
               String pkTableName = keyMd.getString("PKTABLE_NAME");
               String pkColumnName = keyMd.getString("PKCOLUMN_NAME");

               Column fk = db.getColumn(fkTableName, fkColumnName);
               Column pk = db.getColumn(pkTableName, pkColumnName);
               fk.setPk(pk);

<<<<<<< HEAD
               //System.out.println(fkTableName + "." + fkColumnName + " -> " + pkTableName + "." + pkColumnName);
=======
>>>>>>> 012461e9
               log.info(fkTableName + "." + fkColumnName + " -> " + pkTableName + "." + pkColumnName);
            }
            keyMd.close();
         }
         rs.close();

         //-- if a table has two columns and both are foreign keys
         //-- then it is a relationship table for MANY_TO_MANY relationships
         for (Table table : db.getTables())
         {
            List<Column> cols = table.getColumns();
            if (cols.size() == 2 && cols.get(0).isFk() && cols.get(1).isFk())
            {
               table.setLinkTbl(true);
            }
         }
      }
      finally
      {
         Sql.close(apiConn);
      }
   }

   public void bootstrapApi(Api api, Db db) throws Exception
   {
      for (Table t : db.getTables())
      {
         List<Column> cols = t.getColumns();

         Collection collection = new Collection();
         String collectionName = t.getName();

         collectionName = Character.toLowerCase(collectionName.charAt(0)) + collectionName.substring(1, collectionName.length());

         if (!collectionName.endsWith("s"))
            collectionName = English.plural(collectionName);

         collection.setName(collectionName);

         Entity entity = new Entity();
         entity.setTbl(t);
         entity.setHint(t.getName());

         entity.setCollection(collection);
         collection.setEntity(entity);

         for (Column col : cols)
         {
            if (col.getPk() == null)
            {
               Attribute attr = new Attribute();
               attr.setEntity(entity);
               attr.setName(col.getName());
               attr.setColumn(col);
               attr.setHint(col.getTable().getName() + "." + col.getName());
               attr.setType(col.getType());

               entity.addAttribute(attr);

               if (col.isUnique() && entity.getKey() == null)
               {
                  entity.setKey(attr);
               }
            }
         }

         api.addCollection(collection);
         collection.setApi(api);

      }

      //-- Now go back through and create relationships for all foreign keys
      //-- two relationships objects are created for every relationship type
      //-- representing both sides of the relationship...ONE_TO_MANY also
      //-- creates a MANY_TO_ONE and there are always two for a MANY_TO_MANY.
      //-- API designers may want to represent one or both directions of the
      //-- relationship in their API and/or the names of the JSON properties
      //-- for the relationships will probably be different
      for (Table t : db.getTables())
      {
         if (t.isLinkTbl())
         {
            Column fkCol1 = t.getColumns().get(0);
            Column fkCol2 = t.getColumns().get(1);

            //MANY_TO_MANY one way
            {
               Entity pkEntity = api.getEntity(fkCol1.getPk().getTable());
               Relationship r = new Relationship();
               pkEntity.addRelationship(r);
               r.setEntity(pkEntity);
               Entity related = api.getEntity(fkCol2.getPk().getTable());
               r.setRelated(related);

               String hint = "MANY_TO_MANY - ";
               hint += fkCol1.getPk().getTable().getName() + "." + fkCol1.getPk().getName();
               hint += " <- " + fkCol1.getTable().getName() + "." + fkCol1.getName() + ":" + fkCol2.getName();
               hint += " -> " + fkCol2.getPk().getTable().getName() + "." + fkCol2.getPk().getName();

               r.setHint(hint);
               r.setType(Relationship.REL_MANY_TO_MANY);
               r.setFkCol1(fkCol1);
               r.setFkCol2(fkCol2);

               //Collection related = api.getCollection(fkCol2.getTbl());
               r.setName(makeRelationshipName(r));
            }

            //MANY_TO_MANY the other way
            {
               Entity pkEntity = api.getEntity(fkCol2.getPk().getTable());
               Relationship r = new Relationship();
               pkEntity.addRelationship(r);
               r.setEntity(pkEntity);

               Entity related = api.getEntity(fkCol1.getPk().getTable());
               r.setRelated(related);

               //r.setRelated(api.getEntity(fkCol1.getTable()));

               String hint = "MANY_TO_MANY - ";
               hint += fkCol2.getPk().getTable().getName() + "." + fkCol2.getPk().getName();
               hint += " <- " + fkCol2.getTable().getName() + "." + fkCol2.getName() + ":" + fkCol1.getName();
               hint += " -> " + fkCol1.getPk().getTable().getName() + "." + fkCol1.getPk().getName();

               r.setHint(hint);
               r.setType(Relationship.REL_MANY_TO_MANY);
               r.setFkCol1(fkCol2);
               r.setFkCol2(fkCol1);

               r.setName(makeRelationshipName(r));
            }
         }
         else
         {
            for (Column col : t.getColumns())
            {
               if (col.isFk())
               {
                  Column fkCol = col;
                  Table fkTbl = fkCol.getTable();
                  Entity fkEntity = api.getEntity(fkTbl);

                  Column pkCol = col.getPk();
                  Table pkTbl = pkCol.getTable();
                  Entity pkEntity = api.getEntity(pkTbl);

                  if (pkEntity == null)
                  {
                     System.err.println("Unknown Entity for table: " + pkTbl);
                     continue;
                  }

                  //ONE_TO_MANY
                  {
                     Relationship r = new Relationship();

                     //TODO:this name may not be specific enough or certain types
                     //of relationships. For example where an entity is related
                     //to another entity twice
                     r.setHint("MANY_TO_ONE - " + pkTbl.getName() + "." + pkCol.getName() + " <- " + fkTbl.getName() + "." + fkCol.getName());
                     r.setType(Relationship.REL_MANY_TO_ONE);
                     r.setFkCol1(fkCol);
                     r.setEntity(pkEntity);
                     r.setRelated(fkEntity);
                     r.setName(makeRelationshipName(r));
                     pkEntity.addRelationship(r);
                  }

                  //MANY_TO_ONE
                  {
                     Relationship r = new Relationship();
                     r.setHint("ONE_TO_MANY - " + fkTbl.getName() + "." + fkCol.getName() + " -> " + pkTbl.getName() + "." + pkCol.getName());
                     r.setType(Relationship.REL_ONE_TO_MANY);
                     r.setFkCol1(fkCol);
                     r.setEntity(fkEntity);
                     r.setRelated(pkEntity);
                     r.setName(makeRelationshipName(r));
                     fkEntity.addRelationship(r);
                  }
               }
            }
         }
      }
   }

   static String makeRelationshipName(Relationship rel)
   {
      String name = null;
      String type = rel.getType();
      if (type.equals(Relationship.REL_ONE_TO_MANY))
      {
         name = rel.getFkCol1().getName();
         if (name.toLowerCase().endsWith("id") && name.length() > 2)
         {
            name = name.substring(0, name.length() - 2);
         }
      }
      else if (type.equals(Relationship.REL_MANY_TO_ONE))
      {
         name = rel.getRelated().getCollection().getName();//.getTbl().getName();
         if (!name.endsWith("s"))
            name = English.plural(name);
      }
      else if (type.equals(Relationship.REL_MANY_TO_MANY))
      {
         name = rel.getFkCol2().getPk().getTable().getName();
         if (!name.endsWith("s"))
            name = English.plural(name);
      }

      name = Character.toLowerCase(name.charAt(0)) + name.substring(1, name.length());

      return name;
   }

}<|MERGE_RESOLUTION|>--- conflicted
+++ resolved
@@ -626,10 +626,6 @@
                Column pk = db.getColumn(pkTableName, pkColumnName);
                fk.setPk(pk);
 
-<<<<<<< HEAD
-               //System.out.println(fkTableName + "." + fkColumnName + " -> " + pkTableName + "." + pkColumnName);
-=======
->>>>>>> 012461e9
                log.info(fkTableName + "." + fkColumnName + " -> " + pkTableName + "." + pkColumnName);
             }
             keyMd.close();
