--- conflicted
+++ resolved
@@ -397,22 +397,6 @@
       this.loadTime = loadTime;
    }
 
-<<<<<<< HEAD
-=======
-   //   /**
-   //    * Tries to find the best match endpoint for this collection
-   //    * based on collection.include/excludePaths, endpoint.include/excludePaths
-   //    * and endpointPath.
-   //    * 
-   //    * @param collection
-   //    * @return
-   //    */
-   //   public Endpoint findEndpoint(Collection collection)
-   //   {
-   //      
-   //   }
-
->>>>>>> 8a2a9a13
    public List<Endpoint> getEndpoints()
    {
       return new ArrayList(endpoints);
